--- conflicted
+++ resolved
@@ -491,17 +491,11 @@
             encoding: utf8
             path: classpath:db/changelog/202510101800_add_cheeko_mode_templates_v2.sql
   - changeSet:
-<<<<<<< HEAD
       id: 202510111600
-=======
       id: 202510111800
->>>>>>> 794e646f
-      author: claude
-      changes:
-        - sqlFile:
-            encoding: utf8
-<<<<<<< HEAD
+      author: claude
+      changes:
+        - sqlFile:
+            encoding: utf8
             path: classpath:db/changelog/202510111600.sql
-=======
             path: classpath:db/changelog/202510111800_add_arabic_template.sql
->>>>>>> 794e646f
