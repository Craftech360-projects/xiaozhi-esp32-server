--- conflicted
+++ resolved
@@ -206,14 +206,13 @@
             encoding: utf8
             path: classpath:db/changelog/202506080955.sql
   - changeSet:
-<<<<<<< HEAD
       id: 202506091720
       author: shane0411
       changes:
         - sqlFile:
             encoding: utf8
             path: classpath:db/changelog/202506091720.sql
-=======
+  - changeSet:
       id: 202506161101
       author: hrz
       changes:
@@ -240,5 +239,4 @@
       changes:
         - sqlFile:
             encoding: utf8
-            path: classpath:db/changelog/202506261637.sql
->>>>>>> 5645e997
+            path: classpath:db/changelog/202506261637.sql