--- conflicted
+++ resolved
@@ -512,8 +512,6 @@
             encoding: utf8
             path: classpath:db/changelog/202510162000_update_edgetts_to_english.sql
   - changeSet:
-<<<<<<< HEAD
-=======
       id: 202510241400
       author: claude
       validCheckSum: ANY
@@ -530,7 +528,6 @@
             encoding: utf8
             path: classpath:db/changelog/202510241430_update_template_personalities.sql
   - changeSet:
->>>>>>> 4d7d9b4e
       id: 202510301400
       author: claude
       changes:
@@ -559,8 +556,14 @@
             encoding: utf8
             path: classpath:db/changelog/202511041600_update_math_tutor_tool.sql
   - changeSet:
-<<<<<<< HEAD
-      id: 202511052130
+      id: 202511041630
+      author: claude
+      changes:
+        - sqlFile:
+            encoding: utf8
+            path: classpath:db/changelog/202511041630_create_favorites_table.sql
+  - changeSet:
+      id: 202511041700
       author: claude
       validCheckSum: ANY
       changes:
@@ -576,14 +579,10 @@
             path: classpath:db/changelog/202511052200_math_tutor_question_bank_retry.sql
   - changeSet:
       id: 202511052230
-=======
-      id: 202511041630
->>>>>>> 4d7d9b4e
-      author: claude
-      changes:
-        - sqlFile:
-            encoding: utf8
-<<<<<<< HEAD
+      author: claude
+      changes:
+        - sqlFile:
+            encoding: utf8
             path: classpath:db/changelog/202511052230_riddle_solver_prompt.sql
   - changeSet:
       id: 202511061400
@@ -606,14 +605,4 @@
         - sqlFile:
             encoding: utf8
             path: classpath:db/changelog/202511101500_add_device_mode.sql
-=======
-            path: classpath:db/changelog/202511041630_create_favorites_table.sql
-  - changeSet:
-      id: 202511041700
-      author: claude
-      validCheckSum: ANY
-      changes:
-        - sqlFile:
-            encoding: utf8
-            path: classpath:db/changelog/202511041700_create_content_library_table.sql
->>>>>>> 4d7d9b4e
+            path: classpath:db/changelog/202511041700_create_content_library_table.sql