--- conflicted
+++ resolved
@@ -10,9 +10,6 @@
 
 # Server configuration
 server:
-<<<<<<< HEAD
-  secret: a3c1734a-1efe-4ab7-8f43-98f88b874e4b
-=======
   port: ${SERVER_PORT:8002}
   address: 0.0.0.0
   secret: 6738aa73-f5c6-4abe-b926-0128d9f891b6
@@ -28,7 +25,7 @@
       show-details: always
 
 
->>>>>>> 4aa157b4
+
 spring:
   datasource:
     druid:
