--- conflicted
+++ resolved
@@ -29,11 +29,7 @@
     druid:
       # Local Azure database (same as Azure VM configuration)
       driver-class-name: com.mysql.cj.jdbc.Driver
-<<<<<<< HEAD
       url: jdbc:mysql://192.168.1.168:3307/manager_api?useUnicode=true&characterEncoding=UTF-8&serverTimezone=Asia/Shanghai&nullCatalogMeansCurrent=true&useSSL=false&allowPublicKeyRetrieval=true
-=======
-      url: jdbc:mysql://localhost:3307/manager_api?useUnicode=true&characterEncoding=UTF-8&serverTimezone=Asia/Shanghai&nullCatalogMeansCurrent=true&useSSL=false&allowPublicKeyRetrieval=true
->>>>>>> 4d7d9b4e
       username: manager
       password: managerpassword
 
