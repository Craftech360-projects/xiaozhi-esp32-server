--- conflicted
+++ resolved
@@ -79,11 +79,7 @@
     public ResponseEntity<String> getOTA() {
         String mqttUdpConfig = sysParamsService.getValue(Constant.SERVER_MQTT_GATEWAY, false);
         if(StringUtils.isBlank(mqttUdpConfig)) {
-<<<<<<< HEAD
-            return ResponseEntity.ok("OTA接口不正常，缺少websocket地址，请登录智控台，在参数管理找到【server.mqtt_udp】配置");
-=======
             return ResponseEntity.ok("OTA接口不正常，缺少mqtt_gateway地址，请登录智控台，在参数管理找到【server.mqtt_gateway】配置");
->>>>>>> eee907b1
         }
         String wsUrl = sysParamsService.getValue(Constant.SERVER_WEBSOCKET, true);
         if (StringUtils.isBlank(wsUrl) || wsUrl.equals("null")) {
