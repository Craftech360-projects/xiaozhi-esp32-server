package xiaozhi.modules.device.service;

import xiaozhi.common.page.PageData;
import xiaozhi.common.service.BaseService;
import xiaozhi.modules.device.dto.DeviceHeaderDTO;
import xiaozhi.modules.device.dto.DeviceReportReqDTO;
import xiaozhi.modules.device.dto.DeviceReportRespDTO;
import xiaozhi.modules.device.entity.DeviceEntity;

import java.util.List;
import java.util.Map;

<<<<<<< HEAD
public interface DeviceService {

    /**
    * 根据Mac地址获取设备信息
    */
    DeviceEntity getDeviceById(String macAddress);

    DeviceReportRespDTO checkDeviceActive(String macAddress, String deviceId, String clientId, DeviceReportReqDTO deviceReport);

=======
public interface DeviceService extends BaseService<DeviceEntity> {
>>>>>>> b63fcc80
    DeviceEntity bindDevice(Long userId, DeviceHeaderDTO deviceHeader);

    List<DeviceEntity> getUserDevices(Long userId);

    void unbindDevice(Long userId, Long deviceId);

    PageData<DeviceEntity> adminDeviceList(Map<String, Object> params);

    Boolean deviceActivation(String activationCode);
}<|MERGE_RESOLUTION|>--- conflicted
+++ resolved
@@ -10,7 +10,6 @@
 import java.util.List;
 import java.util.Map;
 
-<<<<<<< HEAD
 public interface DeviceService {
 
     /**
@@ -20,9 +19,6 @@
 
     DeviceReportRespDTO checkDeviceActive(String macAddress, String deviceId, String clientId, DeviceReportReqDTO deviceReport);
 
-=======
-public interface DeviceService extends BaseService<DeviceEntity> {
->>>>>>> b63fcc80
     DeviceEntity bindDevice(Long userId, DeviceHeaderDTO deviceHeader);
 
     List<DeviceEntity> getUserDevices(Long userId);
