--- conflicted
+++ resolved
@@ -76,11 +76,7 @@
     @Operation(summary = "用户删除")
     @RequiresPermissions("sys:role:superAdmin")
     public Result<Void> delete(@PathVariable Long id) {
-<<<<<<< HEAD
-        sysUserService.deleteById( id );
-=======
         sysUserService.deleteById(id);
->>>>>>> 541f2de5
         return new Result<>();
     }
 
