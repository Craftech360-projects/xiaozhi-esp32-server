--- conflicted
+++ resolved
@@ -1,11 +1,7 @@
 {
   "debug": false,
   "mqtt_broker": {
-<<<<<<< HEAD
-    "host": "10.92.50.132",
-=======
     "host": "64.227.170.31",
->>>>>>> 45ad4aae
     "port": 1883,
     "protocol": "mqtt",
     "keepalive": 60,
