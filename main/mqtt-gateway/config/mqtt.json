{
    "production": {
        "chat_servers": [
<<<<<<< HEAD
            "ws://192.168.1.166:8000/toy/v1/"
=======
            "ws://139.59.7.72:8000/toy/v1/"
>>>>>>> 14088736
        ]
    },
    "development": {
        "chat_servers": [
<<<<<<< HEAD
            "ws://192.168.1.166:8000/toy/v1/"
=======
            "ws://139.59.7.72:8000/toy/v1/"
>>>>>>> 14088736
        ],
        "mac_addresss": [
        ]
    },
    "debug": false
}<|MERGE_RESOLUTION|>--- conflicted
+++ resolved
@@ -1,20 +1,17 @@
 {
     "production": {
         "chat_servers": [
-<<<<<<< HEAD
+
             "ws://192.168.1.166:8000/toy/v1/"
-=======
+
             "ws://139.59.7.72:8000/toy/v1/"
->>>>>>> 14088736
+
         ]
     },
     "development": {
         "chat_servers": [
-<<<<<<< HEAD
-            "ws://192.168.1.166:8000/toy/v1/"
-=======
             "ws://139.59.7.72:8000/toy/v1/"
->>>>>>> 14088736
+
         ],
         "mac_addresss": [
         ]
