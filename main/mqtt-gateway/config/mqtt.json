{
  "debug": false,
  "mqtt_broker": {
<<<<<<< HEAD
    "host": "10.12.158.69",
=======
    "host": "192.168.1.235",
>>>>>>> 626e0dda
    "port": 1883,
    "protocol": "mqtt",
    "keepalive": 60,
    "clean": true,
    "reconnectPeriod": 1000,
    "connectTimeout": 30000
  },
  "livekit": {
    "url": "wss://cheeko-ycahauzs.livekit.cloud",
    "api_key": "APIFrjVQFMvUte3",
    "api_secret": "GHGRD7WJmUVlfD9KoXTI3C5ZcD1dK9YGoBUbPSYmX5D"
  }
}<|MERGE_RESOLUTION|>--- conflicted
+++ resolved
@@ -1,11 +1,7 @@
 {
   "debug": false,
   "mqtt_broker": {
-<<<<<<< HEAD
-    "host": "10.12.158.69",
-=======
     "host": "192.168.1.235",
->>>>>>> 626e0dda
     "port": 1883,
     "protocol": "mqtt",
     "keepalive": 60,
