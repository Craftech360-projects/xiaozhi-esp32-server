--- conflicted
+++ resolved
@@ -1,15 +1,11 @@
 {
   "debug": false,
   "mqtt_broker": {
-<<<<<<< HEAD
-    "host": "emqx",
-=======
 
 
     "host": "192.168.1.168",
 
 
->>>>>>> bf959aa7
     "port": 1883,
     "protocol": "mqtt",
     "keepalive": 60,
@@ -18,12 +14,9 @@
     "connectTimeout": 30000
   },
   "livekit": {
-<<<<<<< HEAD
+
     "url": "ws://livekit-server:7880",
-=======
 
-    "url": "ws://localhost:7880",
->>>>>>> bf959aa7
     "api_key": "devkey",
     "api_secret": "secret"
   }
