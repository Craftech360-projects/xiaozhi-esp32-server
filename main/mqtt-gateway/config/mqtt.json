--- conflicted
+++ resolved
@@ -1,14 +1,7 @@
 {
   "debug": false,
   "mqtt_broker": {
-<<<<<<< HEAD
-
-
-    "host": "192.168.1.7",
-
-=======
     "host": "192.168.1.168",
->>>>>>> f1b0f5d8
 
     "port": 1883,
     "protocol": "mqtt",
