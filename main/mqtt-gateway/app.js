--- conflicted
+++ resolved
@@ -340,14 +340,13 @@
               // Send TTS stop message to ensure device returns to listening state
               this.sendTtsStopMessage();
               break;
-<<<<<<< HEAD
+
             case "llm_emotion":
               // ✨ EMOTION: Forward emotion from LLM to ESP32 device
               console.log(`✨ [EMOTION] Received from agent: ${data.emoji} (${data.emotion})`);
               this.sendEmotionMessage(data.emoji, data.emotion);
               break;
-=======
->>>>>>> bf959aa7
+
             // case "metrics_collected":
             //   console.log(`Metrics: ${JSON.stringify(data.data)}`);
             //   break;
@@ -717,7 +716,7 @@
           console.log(`❌ Invalid OPUS size: ${data.length}B (expected ${MIN_OPUS_SIZE}-${MAX_OPUS_SIZE}B)`);
           return false;
       }
-<<<<<<< HEAD
+
 
       // Check OPUS TOC (Table of Contents) byte
       const firstByte = data[0];
@@ -750,42 +749,6 @@
 
      // console.log(`📊 OPUS validation: config=${validConfig}(${config}), mono=${validStereo}, frames=${validFrameCount}, validConfig=${isValidConfig} → ${isValidOpus ? "✅ VALID" : "❌ INVALID"}`);
 
-
-=======
-
-      // Check OPUS TOC (Table of Contents) byte
-      const firstByte = data[0];
-      const config = (firstByte >> 3) & 0x1f;        // Bits 7-3: config (0-31)
-      const stereo = (firstByte >> 2) & 0x01;        // Bit 2: stereo flag
-      const frameCount = firstByte & 0x03;           // Bits 1-0: frame count
-
-
-     // console.log(`🔍 OPUS TOC: config=${config}, stereo=${stereo}, frames=${frameCount}, size=${data.length}B`);
-
-
-      // Validate OPUS TOC byte
-      const validConfig = config >= 0 && config <= 31;
-      const validStereo = stereo === 0;  // ESP32 sends mono (stereo=0)
-      const validFrameCount = frameCount >= 0 && frameCount <= 3;
-
-      // ✅ FIXED: Accept ALL valid OPUS configs (0-31) for ESP32 with complexity=0
-      // ESP32 with complexity=0 can use various configs depending on audio content
-      const validOpusConfigs = [
-        0, 1, 2, 3, 4, 5, 6, 7, 8, 9, 10, 11, 12, 13, 14, 15,  // NB/MB/WB configs
-        16, 17, 18, 19,                                          // SWB configs
-        20, 21, 22, 23,                                          // FB configs
-        24, 25, 26, 27, 28, 29, 30, 31                          // Hybrid configs
-      ];
-      const isValidConfig = validOpusConfigs.includes(config);
-
-      // ✅ FIXED: More lenient validation - just check basic OPUS structure
-      const isValidOpus = validConfig && validStereo && validFrameCount && isValidConfig;
-
-
-     // console.log(`📊 OPUS validation: config=${validConfig}(${config}), mono=${validStereo}, frames=${validFrameCount}, validConfig=${isValidConfig} → ${isValidOpus ? "✅ VALID" : "❌ INVALID"}`);
-
-
->>>>>>> bf959aa7
       // ✅ ADDITIONAL: Log first few bytes for debugging
       if (!isValidOpus) {
         const hexDump = data.slice(0, Math.min(8, data.length)).toString('hex');
