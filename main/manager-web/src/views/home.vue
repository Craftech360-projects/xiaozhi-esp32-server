<template>
  <div class="welcome">
      <!-- 公共头部 -->
      <HeaderBar :devices="devices" @search="handleSearch" @search-reset="handleSearchReset"  />
      <el-main style="padding: 20px;display: flex;flex-direction: column;">
        <div>
          <!-- 首页内容 -->
          <div class="add-device">
            <div class="add-device-bg">
              <div class="hellow-text" style="margin-top: 30px;">
                您好，小智
              </div>
              <div class="hellow-text">
                让我们度过
                <div style="display: inline-block;color: #5778FF;">
                  美好的一天！
                </div>
              </div>
              <div class="hi-hint">
                Hello, Let's have a wonderful day!
              </div>
              <div class="add-device-btn" @click="showAddDialog">
                <div class="left-add">
                  添加智能体
                </div>
                <div style="width: 23px;height: 13px;background: #5778ff;margin-left: -10px;" />
                <div class="right-add">
                  <i class="el-icon-right" style="font-size: 20px;color: #fff;" />
                </div>
              </div>
            </div>
          </div>
          <div class="device-list-container">
            <DeviceItem v-for="(item,index) in devices" :key="index" :device="item"
                        @configure="goToRoleConfig"
                        @deviceManage="handleDeviceManage"
                        @delete="handleDeleteAgent"
            />
          </div>
        </div>
<<<<<<< HEAD
        <div class="footer">
=======
        <div class="copyright">
>>>>>>> 3dc0d87e
          ©2025 xiaozhi-esp32-server
        </div>
        <AddWisdomBodyDialog :visible.sync="addDeviceDialogVisible" @confirm="handleWisdomBodyAdded" />
      </el-main>
  </div>

</template>

<script>
import DeviceItem from '@/components/DeviceItem.vue'
import AddWisdomBodyDialog from '@/components/AddWisdomBodyDialog.vue'
import HeaderBar from '@/components/HeaderBar.vue'

export default {
  name: 'HomePage',
  components: { DeviceItem, AddWisdomBodyDialog, HeaderBar },
  data() {
    return {
      addDeviceDialogVisible: false,
      devices: [],
      originalDevices: [],
      isSearching: false,
      searchRegex: null
    }
  },

  mounted() {
    this.fetchAgentList();
  },

  methods: {
    showAddDialog() {
      this.addDeviceDialogVisible = true
    },
    goToRoleConfig() {
      // 点击配置角色后跳转到角色配置页
      this.$router.push('/role-config')
    },
    handleWisdomBodyAdded(res) {
      console.log('新增智能体响应：', res);
      this.fetchAgentList();
      this.addDeviceDialogVisible = false;
    },
    handleDeviceManage() {
      this.$router.push('/device-management');
    },
    handleSearch(regex) {
      this.isSearching = true;
      this.searchRegex = regex;
      this.applySearchFilter();
    },
    handleSearchReset() {
      this.isSearching = false;
      this.searchRegex = null;
      this.devices = [...this.originalDevices];
    },
    applySearchFilter() {
      if (!this.isSearching || !this.searchRegex) {
        this.devices = [...this.originalDevices];
        return;
      }

      this.devices = this.originalDevices.filter(device => {
        return this.searchRegex.test(device.agentName);
      });
    },
    // 搜索更新智能体列表
    handleSearchResult(filteredList) {
      this.devices = filteredList; // 更新设备列表
    },
    // 获取智能体列表
    fetchAgentList() {
      import('@/apis/module/agent').then(({ default: userApi }) => {
        userApi.getAgentList(({data}) => {
          this.originalDevices = data.data.map(item => ({
            ...item,
            agentId: item.id // 字段映射
          }));
          this.handleSearchReset(); // 重置搜索状态
        });
      });
    },
    // 删除智能体
    handleDeleteAgent(agentId) {
      this.$confirm('确定要删除该智能体吗？', '提示', {
        confirmButtonText: '确定',
        cancelButtonText: '取消',
        type: 'warning'
      }).then(() => {
        import('@/apis/module/agent').then(({ default: userApi }) => {
          userApi.deleteAgent(agentId, (res) => {
            if (res.data.code === 0) {
              this.$message.success({
                  message: '删除成功',
                  showClose: true
              });
              this.fetchAgentList(); // 刷新列表
            } else {
              this.$message.error({
                  message: res.data.msg || '删除失败',
                  showClose: true
              });
            }
          });
        });
      }).catch(() => {});
    }
  }
}
</script>

<style scoped>
.welcome {
  min-width: 900px;
  min-height: 506px;
  height: 100vh;
  display: flex;
  flex-direction: column;
  background-image: url("@/assets/home/background.png");
  background-size: cover;
  /* 确保背景图像覆盖整个元素 */
  background-position: center;
  /* 从顶部中心对齐 */
  -webkit-background-size: cover;
  /* 兼容老版本WebKit浏览器 */
  -o-background-size: cover;
  /* 兼容老版本Opera浏览器 */
}
.add-device {
  height: 195px;
  border-radius: 15px;
  position: relative;
  overflow: hidden;
  background: linear-gradient(
      269.62deg,
      #e0e6fd 0%,
      #cce7ff 49.69%,
      #d3d3fe 100%
  );
}
.add-device-bg {
  width: 100%;
  height: 100%;
  text-align: left;
  background-image: url("@/assets/home/main-top-bg.png");
  overflow: hidden;
  background-size: cover;
  /* 确保背景图像覆盖整个元素 */
  background-position: center;
  /* 从顶部中心对齐 */
  -webkit-background-size: cover;
  /* 兼容老版本WebKit浏览器 */
  -o-background-size: cover;
  box-sizing: border-box;
  /* 兼容老版本Opera浏览器 */
  .hellow-text {
    margin-left: 75px;
    color: #3d4566;
    font-size: 33px;
    font-weight: 700;
    letter-spacing: 0;
  }

  .hi-hint {
    font-weight: 400;
    font-size: 10px;
    text-align: left;
    color: #818cae;
    margin-left: 75px;
    margin-top: 5px;
  }
}

.add-device-btn {
  display: flex;
  align-items: center;
  margin-left: 75px;
  margin-top: 15px;
  cursor: pointer;

  .left-add {
    width: 105px;
    height: 34px;
    border-radius: 17px;
    background: #5778ff;
    color: #fff;
    font-size: 10px;
    font-weight: 500;
    text-align: center;
    line-height: 34px;
  }

  .right-add {
    width: 34px;
    height: 34px;
    border-radius: 50%;
    background: #5778ff;
    margin-left: -6px;
    display: flex;
    justify-content: center;
    align-items: center;
  }
}

.device-list-container {
  display: grid;
  grid-template-columns: repeat(auto-fill, minmax(350px, 1fr));
  gap: 30px;
  padding: 30px 0;
}

/* 在 DeviceItem.vue 的样式中 */
.device-item {
  margin: 0 !important; /* 避免冲突 */
  width: auto !important;
}

.footer {
  font-size: 12px;
  font-weight: 400;
  margin-top: auto;
  padding-top: 30px;
  color: #979db1;
  text-align: center; /* 居中显示 */
}

</style><|MERGE_RESOLUTION|>--- conflicted
+++ resolved
@@ -38,11 +38,7 @@
             />
           </div>
         </div>
-<<<<<<< HEAD
-        <div class="footer">
-=======
         <div class="copyright">
->>>>>>> 3dc0d87e
           ©2025 xiaozhi-esp32-server
         </div>
         <AddWisdomBodyDialog :visible.sync="addDeviceDialogVisible" @confirm="handleWisdomBodyAdded" />
