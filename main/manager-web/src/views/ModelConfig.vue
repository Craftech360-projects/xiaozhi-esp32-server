<template>
  <div class="welcome">
    <HeaderBar />

    <div class="operation-bar">
      <h2 class="page-title">{{ modelTypeText }}</h2>
      <div class="action-group">
        <div class="search-group">
          <el-input placeholder="请输入模型名称查询" v-model="search" class="search-input" clearable
            @keyup.enter.native="handleSearch" style="width: 240px" />
          <el-button class="btn-search" @click="handleSearch">
            搜索
          </el-button>
        </div>
      </div>
    </div>

    <!-- 主体内容 -->
    <div class="main-wrapper">
      <div class="content-panel">
        <!-- 左侧导航 -->
        <el-menu :default-active="activeTab" class="nav-panel" @select="handleMenuSelect"
          style="background-size: cover; background-position: center;">
          <el-menu-item index="vad">
            <span class="menu-text">语言活动检测</span>
          </el-menu-item>
          <el-menu-item index="asr">
            <span class="menu-text">语音识别</span>
          </el-menu-item>
          <el-menu-item index="llm">
            <span class="menu-text">大语言模型</span>
          </el-menu-item>
          <el-menu-item index="intent">
            <span class="menu-text">意图识别</span>
          </el-menu-item>
          <el-menu-item index="tts">
            <span class="menu-text">语音合成</span>
          </el-menu-item>
          <el-menu-item index="memory">
            <span class="menu-text">记忆</span>
          </el-menu-item>
        </el-menu>

        <!-- 右侧内容 -->
        <div class="content-area">
          <el-table ref="modelTable" style="width: 100%" :header-cell-style="{ background: 'transparent' }"
            :data="modelList" class="data-table" header-row-class-name="table-header"
            :header-cell-class-name="headerCellClassName" @selection-change="handleSelectionChange">
            <el-table-column type="selection" width="55" align="center"></el-table-column>
            <el-table-column label="模型名称" prop="modelName" align="center"></el-table-column>
            <el-table-column label="模型编码" prop="modelCode" align="center"></el-table-column>
            <el-table-column label="提供商" align="center">
              <template slot-scope="scope">
                {{ scope.row.configJson.type || '未知' }}
              </template>
            </el-table-column>
            <el-table-column label="是否启用" align="center">
              <template slot-scope="scope">
                <el-switch v-model="scope.row.isEnabled" class="custom-switch" :active-value="1" :inactive-value="0"
                  @change="handleStatusChange(scope.row)" />
              </template>
            </el-table-column>
            <el-table-column label="是否默认" align="center">
              <template slot-scope="scope">
                <el-switch v-model="scope.row.isDefault" class="custom-switch" :active-value="1" :inactive-value="0"
                  @change="handleDefaultChange(scope.row)" />
              </template>
            </el-table-column>
            <el-table-column v-if="activeTab === 'tts'" label="音色管理" align="center">
              <template slot-scope="scope">
                <el-button type="text" size="mini" @click="openTtsDialog(scope.row)" class="voice-management-btn">
                  音色管理
                </el-button>
              </template>
            </el-table-column>
            <el-table-column label="操作" align="center" width="150px">
              <template slot-scope="scope">
                <el-button type="text" size="mini" @click="editModel(scope.row)" class="edit-btn">
                  修改
                </el-button>
                <el-button type="text" size="mini" @click="deleteModel(scope.row)" class="delete-btn">
                  删除
                </el-button>
              </template>
            </el-table-column>
          </el-table>

          <div class="table-footer">
            <div class="batch-actions">
              <el-button size="mini" type="primary" @click="selectAll">
                {{ isAllSelected ?
                  '取消全选' : '全选' }}
              </el-button>
              <el-button type="success" size="mini" @click="addModel" class="add-btn">
                新增
              </el-button>
              <el-button size="mini" type="danger" icon="el-icon-delete" @click="batchDelete">
                删除
              </el-button>
            </div>
            <div class="custom-pagination">
              <button class="pagination-btn" :disabled="currentPage === 1" @click="goFirst">首页</button>
              <button class="pagination-btn" :disabled="currentPage === 1" @click="goPrev">上一页</button>

              <button v-for="page in visiblePages" :key="page" class="pagination-btn"
                :class="{ active: page === currentPage }" @click="goToPage(page)">
                {{ page }}
              </button>

              <button class="pagination-btn" :disabled="currentPage === pageCount" @click="goNext">下一页</button>
              <span class="total-text">共{{ total }}条记录</span>
            </div>
          </div>
        </div>
      </div>

      <ModelEditDialog :modelType="activeTab" :visible.sync="editDialogVisible" :modelData="editModelData"
        @save="handleModelSave" />
      <TtsModel :visible.sync="ttsDialogVisible" :ttsModelId="selectedTtsModelId" />
      <AddModelDialog :modelType="activeTab" :visible.sync="addDialogVisible" @confirm="handleAddConfirm" />
    </div>
<<<<<<< HEAD

<!--    <div class="copyright">-->
<!--      ©2025 xiaozhi-esp32-server-->
<!--    </div>-->
=======
>>>>>>> b2e95490
  </div>
</template>

<script>
import Api from "@/apis/api";
import AddModelDialog from "@/components/AddModelDialog.vue";
import HeaderBar from "@/components/HeaderBar.vue";
import ModelEditDialog from "@/components/ModelEditDialog.vue";
import TtsModel from "@/components/TtsModel.vue";

export default {
  components: { HeaderBar, ModelEditDialog, TtsModel, AddModelDialog },
  data() {
    return {
      addDialogVisible: false,
      activeTab: 'llm',
      search: '',
      editDialogVisible: false,
      editModelData: {},
      ttsDialogVisible: false,
      selectedTtsModelId: '',
      modelList: [],
      currentPage: 1,
      pageSize: 5,
      total: 0,
      selectedModels: [],
      isAllSelected: false
    };
  },

  created() {
    this.loadData();
  },

  computed: {

    modelTypeText() {
      const map = {
        vad: '语言活动检测模型(VAD)',
        asr: '语音识别模型(ASR)',
        llm: '大语言模型（LLM）',
        intent: '意图识别模型(Intent)',
        tts: '语音合成模型(TTS)',
        memory: '记忆模型(Memory)'
      }
      return map[this.activeTab] || '模型配置'
    },


    pageCount() {
      return Math.ceil(this.total / this.pageSize);
    },
    visiblePages() {
      const pages = [];
      const maxVisible = 3;
      let start = Math.max(1, this.currentPage - 1);
      let end = Math.min(this.pageCount, start + maxVisible - 1);

      if (end - start + 1 < maxVisible) {
        start = Math.max(1, end - maxVisible + 1);
      }

      for (let i = start; i <= end; i++) {
        pages.push(i);
      }
      return pages;
    }
  },

  methods: {
    openTtsDialog(row) {
      this.selectedTtsModelId = row.id;
      this.ttsDialogVisible = true;
    },
    headerCellClassName({ column, columnIndex }) {
      if (columnIndex === 0) {
        return 'custom-selection-header';
      }
      return '';
    },
    handleMenuSelect(index) {
      this.activeTab = index;
      this.currentPage = 1;
      this.loadData();
    },
    handleSearch() {
      this.currentPage = 1;
      this.loadData();
    },
    // 批量删除
    batchDelete() {
      if (this.selectedModels.length === 0) {
        this.$message.warning('请先选择要删除的模型')
        return
      }

      this.$confirm('确定要删除选中的模型吗?', '提示', {
        confirmButtonText: '确定',
        cancelButtonText: '取消',
        type: 'warning'
      }).then(() => {
        const deletePromises = this.selectedModels.map(model =>
          new Promise(resolve => {
            Api.model.deleteModel(
              model.id,
              ({ data }) => resolve(data.code === 0)
            )
          })
        )

        Promise.all(deletePromises).then(results => {
          if (results.every(Boolean)) {
            this.$message.success({
              message: '批量删除成功',
              showClose: true
            })
            this.loadData()
          } else {
            this.$message.error({
              message: '部分删除失败',
              showClose: true
            })
          }
        })
      }).catch(() => {
        this.$message.info('已取消删除')
      })
    },
    addModel() {
      this.addDialogVisible = true;
    },
    editModel(model) {
      this.editModelData = JSON.parse(JSON.stringify(model));
      this.editDialogVisible = true;
    },
    // 删除单个模型
    deleteModel(model) {
      this.$confirm('确定要删除该模型吗?', '提示', {
        confirmButtonText: '确定',
        cancelButtonText: '取消',
        type: 'warning'
      }).then(() => {
        Api.model.deleteModel(
          model.id,
          ({ data }) => {
            if (data.code === 0) {
              this.$message.success({
                message: '删除成功',
                showClose: true
              })
              this.loadData()
            } else {
              this.$message.error({
                message: data.msg || '删除失败',
                showClose: true
              })
            }
          }
        )
      }).catch(() => {
        this.$message.info('已取消删除')
      })
    },
    handleCurrentChange(page) {
      this.currentPage = page;
      this.$refs.modelTable.clearSelection();
    },
    handleModelSave({ provideCode, formData }) {
      const modelType = this.activeTab;
      const id = formData.id;
      Api.model.updateModel(
        { modelType, provideCode, id, formData },
        ({ data }) => {
          if (data.code === 0) {
            this.$message.success('保存成功');
            this.loadData();
            this.editDialogVisible = false;
          } else {
            this.$message.error(data.msg || '保存失败');
          }
        }
      );
    },
    selectAll() {
      if (this.isAllSelected) {
        this.$refs.modelTable.clearSelection();
      } else {
        this.$refs.modelTable.toggleAllSelection();
      }
    },
    handleSelectionChange(val) {
      this.selectedModels = val;
      this.isAllSelected = val.length === this.modelList.length;
      if (val.length === 0) {
        this.isAllSelected = false;
      }
    },

    // 新增模型配置
    handleAddConfirm(newModel) {
      const params = {
        modelType: this.activeTab,
        provideCode: newModel.provideCode,
        formData: {
          ...newModel,
          isDefault: newModel.isDefault ? 1 : 0,
          isEnabled: newModel.isEnabled ? 1 : 0,
          configJson: newModel.configJson
        }
      };

      Api.model.addModel(params, ({ data }) => {
        if (data.code === 0) {
          this.$message.success({
            message: '新增成功',
            showClose: true
          });
          this.loadData();
        } else {
          this.$message.error({
            message: data.msg || '新增失败',
            showClose: true
          });
        }
      });
    },

    // 分页器
    goFirst() {
      this.currentPage = 1;
      this.loadData();
    },
    goPrev() {
      if (this.currentPage > 1) {
        this.currentPage--;
        this.loadData();
      }
    },
    goNext() {
      if (this.currentPage < this.pageCount) {
        this.currentPage++;
        this.loadData();
      }
    },
    goToPage(page) {
      this.currentPage = page;
      this.loadData();
    },

    // 获取模型配置列表
    loadData() {
      const params = {
        modelType: this.activeTab,
        modelName: this.search,
        page: this.currentPage,
        limit: this.pageSize
      };

      Api.model.getModelList(params, ({ data }) => {
        if (data.code === 0) {
          this.modelList = data.data.list;
          this.total = data.data.total;
        } else {
          this.$message.error(data.msg || '获取模型列表失败');
        }
      });
    },
    // 处理启用/禁用状态变更
    handleStatusChange(model) {
      const newStatus = model.isEnabled ? 1 : 0
      const originalStatus = model.isEnabled

      model.isEnabled = !model.isEnabled

      Api.model.updateModelStatus(
        model.id,
        newStatus,
        ({ data }) => {
          if (data.code === 0) {
            this.$message.success(newStatus === 1 ? '启用成功' : '禁用成功')
            // 保持新状态
            model.isEnabled = newStatus
          } else {
            // 操作失败时恢复原状态
            model.isEnabled = originalStatus
            this.$message.error(data.msg || '操作失败')
          }
        }
      )
    },
    handleDefaultChange(model) {
      Api.model.setDefaultModel(model.id, ({ data }) => {
        if (data.code === 0) {
          this.$message.success('设置默认模型成功')
          this.loadData()
        }
      })
    }
  },
};
</script>

<style scoped>
.el-switch {
  height: 23px;
}

::v-deep .el-table tr {
  background: transparent;
}

.welcome {
  min-width: 900px;
  min-height: 506px;
  height: 100vh;
  display: flex;
  position: relative;
  flex-direction: column;
  background-size: cover;
  background: linear-gradient(to bottom right, #dce8ff, #e4eeff, #e6cbfd) center;
  -webkit-background-size: cover;
  -o-background-size: cover;
}

.main-wrapper {
  margin: 5px 22px;
  border-radius: 15px;
  min-height: 600px;
  box-shadow: 0 2px 12px rgba(0, 0, 0, 0.1);
  position: relative;
  background: rgba(237, 242, 255, 0.5);
}

.operation-bar {
  display: flex;
  justify-content: space-between;
  align-items: center;
  padding: 16px 24px;
}

.page-title {
  font-size: 24px;
  margin: 0;
}

.right-operations {
  display: flex;
  gap: 10px;
  margin-left: auto;
}

.content-panel {
  flex: 1;
  display: flex;
  overflow: hidden;
  height: 100%;
  border-radius: 15px;
  background: transparent;
  border: 1px solid #fff;
}

.nav-panel {
  min-width: 242px;
  height: 100%;
  border-right: 1px solid #ebeef5;
  background:
    linear-gradient(120deg,
      rgba(107, 140, 255, 0.3) 0%,
      rgba(169, 102, 255, 0.3) 25%,
      transparent 60%),
    url("../assets/model/model.png") no-repeat center / cover;
  padding: 16px 0;
  flex-shrink: 0;
  display: flex;
  flex-direction: column;
}

.nav-panel .el-menu-item {
  height: 50px;
  line-height: 50px;
  border-radius: 4px;
  transition: all 0.3s;
  display: flex !important;
  justify-content: flex-end;
  padding-right: 12px !important;
  width: fit-content;
  margin: 8px 0 8px auto;
  min-width: unset;
}

.nav-panel .el-menu-item.is-active {
  background: #e9f0ff;
  color: #0ba6f4 !important;
  position: relative;
  padding-left: 40px !important;
}

.nav-panel .el-menu-item.is-active::before {
  content: '';
  position: absolute;
  left: 15px;
  top: 50%;
  transform: translateY(-50%);
  width: 13px;
  height: 13px;
  background: #409EFF;
  border-radius: 50%;
  box-shadow: 0 0 4px rgba(64, 158, 255, 0.5);
}

.menu-text {
  font-size: 14px;
  color: #606266;
  text-align: right;
  width: 100%;
  padding-right: 8px;
}

.content-area {
  flex: 1;
  padding: 24px;
  height: 100%;
  min-width: 600px;
  overflow-x: auto;
  background-color: white;

}

.title-bar {
  display: flex;
  justify-content: space-between;
  align-items: center;
  margin-bottom: 24px;
  flex-wrap: nowrap;
}

.action-group {
  display: flex;
  align-items: center;
  gap: 16px;
}

.search-group {
  display: flex;
  gap: 10px;
}

.search-input {
  width: 240px;
}

.btn-search {
  background: linear-gradient(135deg, #6b8cff, #a966ff);
  border: none;
  color: white;
}

::v-deep .search-input .el-input__inner {
  border-radius: 4px;
  border: 1px solid #DCDFE6;
  background-color: white;
  transition: border-color 0.2s;
}

::v-deep .search-input .el-input__inner:focus {
  border-color: #6b8cff;
  outline: none;
}

.btn-search {
  background: linear-gradient(135deg, #6b8cff, #a966ff);
  border: none;
  color: white;
}

.btn-search:hover {
  opacity: 0.9;
  transform: translateY(-1px);
}

.data-table {
  border-radius: 6px;
  overflow: hidden;
  background-color: transparent !important;
}

.data-table /deep/ .el-table__row {
  background-color: transparent !important;
}

.table-header th {
  background-color: transparent !important;
  color: #606266;
  font-weight: 600;
}

.table-footer {
  margin-top: 24px;
  display: flex;
  justify-content: space-between;
  align-items: center;
  padding: 16px 0;
  width: 100%;
}

.batch-actions {
  display: flex;
  gap: 8px;
}

<<<<<<< HEAD

=======
>>>>>>> b2e95490
.title-wrapper {
  display: flex;
  align-items: center;
  gap: 8px;
}

.batch-actions .el-button {
  min-width: 72px;
  height: 32px;
  padding: 7px 12px 7px 10px;
  font-size: 12px;
  border-radius: 4px;
  line-height: 1;
  font-weight: 500;
  border: none;
  transition: all 0.3s ease;
  box-shadow: 0 2px 6px rgba(0, 0, 0, 0.1);
}

.batch-actions .el-button:hover {
  transform: translateY(-1px);
  box-shadow: 0 4px 8px rgba(0, 0, 0, 0.15);
}

.batch-actions .el-button--primary {
  background: #5f70f3 !important;
  color: white;
}

.batch-actions .el-button--success {
  background: #5bc98c;
  color: white;
}

.batch-actions .el-button--danger {
  background: #fd5b63;
  color: white;
}

.batch-actions .el-button:first-child {
  background: linear-gradient(135deg, #409EFF, #6B8CFF);
  border: none;
  color: white;
}

.batch-actions .el-button:first-child:hover {
  background: linear-gradient(135deg, #3A8EE6, #5A7CFF);
}

.el-table th /deep/ .el-table__cell {
  overflow: hidden;
  -webkit-user-select: none;
  -moz-user-select: none;
  user-select: none;
  background-color: transparent !important;
}

.pagination-container {
  display: flex;
  justify-content: flex-end;
}

::v-deep .el-table .custom-selection-header .cell .el-checkbox__inner {
  display: none !important;
}

::v-deep .el-table .custom-selection-header .cell::before {
  content: '选择';
  display: block;
  text-align: center;
  line-height: 0;
  color: black;
  margin-top: 23px;
}

::v-deep .el-table__body .el-checkbox__inner {
  display: inline-block !important;
  background: #e6edfa;
}

::v-deep .el-table thead th:not(:first-child) .cell {
  color: #303133 !important;
}

::v-deep .nav-panel .el-menu-item.is-active .menu-text {
  color: #409EFF !important;
}

::v-deep .data-table {

  &.el-table::before,
  &.el-table::after,
  &.el-table__inner-wrapper::before {
    display: none !important;
  }
}

::v-deep .data-table .el-table__header-wrapper {
  border-bottom: 1px solid rgb(224, 227, 237);
}

::v-deep .data-table .el-table__body td {
  border-bottom: 1px solid rgb(224, 227, 237) !important;
}

.el-button img {
  height: 1em;
  vertical-align: middle;
  padding-right: 2px;
  padding-bottom: 2px;
}

::v-deep .el-checkbox__inner {
  border-color: #cfcfcf !important;
  transition: all 0.2s ease-in-out;
}

::v-deep .el-checkbox__input.is-checked .el-checkbox__inner {
  background-color: #5f70f3;
  border-color: #5f70f3;
}

.voice-management-btn {
  background: #9db3ea;
  color: white;
  min-width: 68px;
  line-height: 14px;
  white-space: nowrap;
  transition: all 0.3s;
  border-radius: 10px;
}

.voice-management-btn:hover {
  background: #8aa2e0;
  /* 悬停时颜色加深 */
  transform: scale(1.05);
}

::v-deep .el-table .el-table-column--selection .cell {
  padding-left: 15px !important;
}

::v-deep .el-table .el-table__fixed-right .cell {
  padding-right: 15px !important;
}

.edit-btn,
.delete-btn {
  margin: 0 8px;
  color: #7079aa !important;
}

::v-deep .el-table .cell {
  padding-left: 10px;
  padding-right: 10px;
}

/* 分页器 */
.custom-pagination {
  display: flex;
  align-items: center;
  gap: 8px;
  margin-top: 15px;

  /* 导航按钮样式 (首页、上一页、下一页) */
  .pagination-btn:first-child,
  .pagination-btn:nth-child(2),
  .pagination-btn:nth-last-child(2) {
    min-width: 60px;
    height: 32px;
    padding: 0 12px;
    border-radius: 4px;
    border: 1px solid #e4e7ed;
    background: #DEE7FF;
    color: #606266;
    font-size: 14px;
    cursor: pointer;
    transition: all 0.3s ease;

    &:hover {
      background: #d7dce6;
    }

    &:disabled {
      opacity: 0.6;
      cursor: not-allowed;
    }
  }

  /* 数字按钮样式 */
  .pagination-btn:not(:first-child):not(:nth-child(2)):not(:nth-last-child(2)) {
    min-width: 28px;
    height: 32px;
    padding: 0;
    border-radius: 4px;
    border: 1px solid transparent;
    background: transparent;
    color: #606266;
    font-size: 14px;
    cursor: pointer;
    transition: all 0.3s ease;

    &:hover {
      background: rgba(245, 247, 250, 0.3);
    }
  }

  .pagination-btn.active {
    background: #5f70f3 !important;
    color: #ffffff !important;
    border-color: #5f70f3 !important;

    &:hover {
      background: #6d7cf5 !important;
    }
  }

  .total-text {
    color: #909399;
    font-size: 14px;
    margin-left: 10px;
  }
}
</style><|MERGE_RESOLUTION|>--- conflicted
+++ resolved
@@ -119,13 +119,6 @@
       <TtsModel :visible.sync="ttsDialogVisible" :ttsModelId="selectedTtsModelId" />
       <AddModelDialog :modelType="activeTab" :visible.sync="addDialogVisible" @confirm="handleAddConfirm" />
     </div>
-<<<<<<< HEAD
-
-<!--    <div class="copyright">-->
-<!--      ©2025 xiaozhi-esp32-server-->
-<!--    </div>-->
-=======
->>>>>>> b2e95490
   </div>
 </template>
 
@@ -636,10 +629,6 @@
   gap: 8px;
 }
 
-<<<<<<< HEAD
-
-=======
->>>>>>> b2e95490
 .title-wrapper {
   display: flex;
   align-items: center;
