import livekit.plugins.groq as groq
import livekit.plugins.elevenlabs as elevenlabs
import livekit.plugins.deepgram as deepgram
from livekit.plugins import openai, silero
from livekit.agents import stt, llm, tts

# Import our custom providers
from .edge_tts_provider import EdgeTTS


class ProviderFactory:
    """Factory class for creating AI service providers"""

    @staticmethod
    def create_llm(config):
        """Create LLM provider with fallback based on configuration"""
        fallback_enabled = config.get('fallback_enabled', False)

        if fallback_enabled:
            # Create primary and fallback LLM providers (both Groq)
            providers = [
                groq.LLM(model=config['llm_model']),
                groq.LLM(model=config.get('fallback_llm_model', 'llama-3.1-8b-instant'))
            ]
            return llm.FallbackAdapter(providers)
        else:
            # Single Groq provider
            return groq.LLM(model=config['llm_model'])

    @staticmethod
    def create_stt(config, vad=None):
        """Create Speech-to-Text provider with fallback based on configuration"""
        fallback_enabled = config.get('fallback_enabled', False)
        provider = config.get('stt_provider', 'groq').lower()

        if fallback_enabled:
            # Create primary and fallback STT providers with StreamAdapter
            providers = []

            if provider == 'deepgram':
                import os
                api_key = os.getenv('DEEPGRAM_API_KEY')
                if not api_key:
                    raise ValueError("DEEPGRAM_API_KEY environment variable is not set")
                providers.append(stt.StreamAdapter(
                    stt=deepgram.STT(
                        api_key=api_key,
                        model=config.get('deepgram_model', 'nova-3'),
                        language=config['stt_language']
                    ),
                    vad=vad
                ))
            else:
                providers.append(stt.StreamAdapter(
                    stt=groq.STT(
                        model=config['stt_model'],
                        language=config['stt_language']
                    ),
                    vad=vad
                ))

            # Add fallback (always Groq)
            providers.append(stt.StreamAdapter(
                stt=groq.STT(
                    model=config['stt_model'],
                    language=config['stt_language']
                ),
                vad=vad
            ))

            return stt.FallbackAdapter(providers)
        else:
            # Single provider with StreamAdapter and VAD
            if provider == 'deepgram':
                import os
                api_key = os.getenv('DEEPGRAM_API_KEY')
                if not api_key:
                    raise ValueError("DEEPGRAM_API_KEY environment variable is not set")
                return stt.StreamAdapter(
                    stt=deepgram.STT(
                        api_key=api_key,
                        model=config.get('deepgram_model', 'nova-3'),
                        language=config['stt_language']
                    ),
                    vad=vad
                )
            else:
                # Default to Groq with StreamAdapter and VAD
                return stt.StreamAdapter(
                    stt=groq.STT(
                        model=config['stt_model'],
                        language=config['stt_language']
                    ),
                    vad=vad
                )

    @staticmethod
    def create_tts(groq_config, tts_config):
        """Create Text-to-Speech provider with fallback based on configuration"""
        fallback_enabled = tts_config.get('fallback_enabled', False)

        if fallback_enabled:
            # Create primary and fallback TTS providers
            providers = []

            # Primary provider based on configuration
            primary_provider = tts_config.get('provider', 'edge').lower()
            if primary_provider == 'edge':
                providers.append(EdgeTTS(
                    voice=tts_config.get('edge_voice', 'en-US-AnaNeural'),
                    rate=tts_config.get('edge_rate', '+0%'),
                    volume=tts_config.get('edge_volume', '+0%'),
                    pitch=tts_config.get('edge_pitch', '+0Hz'),
                    sample_rate=tts_config.get('edge_sample_rate', 24000),
                    channels=tts_config.get('edge_channels', 1)
                ))
            elif primary_provider == 'elevenlabs':
                providers.append(elevenlabs.TTS(
                    voice_id=tts_config['elevenlabs_voice_id'],
                    model=tts_config['elevenlabs_model']
                ))
            else:
                # Primary Groq TTS - use tts_config if available
                model = tts_config.get('model', groq_config['tts_model'])
                voice = tts_config.get('voice', groq_config['tts_voice'])
                providers.append(groq.TTS(
                    model=model,
                    voice=voice
                ))

            # Fallback providers (in order of preference)
            if primary_provider != 'edge':
                providers.append(EdgeTTS(
                    voice=tts_config.get('edge_voice', 'en-US-AnaNeural'),
                    rate=tts_config.get('edge_rate', '+0%'),
                    volume=tts_config.get('edge_volume', '+0%'),
                    pitch=tts_config.get('edge_pitch', '+0Hz'),
                    sample_rate=tts_config.get('edge_sample_rate', 24000),
                    channels=tts_config.get('edge_channels', 1)
                ))

            if primary_provider != 'groq':
                providers.append(groq.TTS(
                    model=groq_config['tts_model'],
                    voice=groq_config['tts_voice']
                ))

            return tts.FallbackAdapter(providers)
        else:
            # Single provider (current behavior)
            provider = tts_config.get('provider', 'groq').lower()

            if provider == 'elevenlabs':
                return elevenlabs.TTS(
                    voice_id=tts_config['elevenlabs_voice_id'],
                    model=tts_config['elevenlabs_model']
                )
            elif provider == 'edge':
                return EdgeTTS(
                    voice=tts_config.get('edge_voice', 'en-US-AnaNeural'),
                    rate=tts_config.get('edge_rate', '+0%'),
                    volume=tts_config.get('edge_volume', '+0%'),
                    pitch=tts_config.get('edge_pitch', '+0Hz'),
                    sample_rate=tts_config.get('edge_sample_rate', 24000),
                    channels=tts_config.get('edge_channels', 1)
                )
            else:
                # Default to Groq - use tts_config if available, otherwise fall back to groq_config
                model = tts_config.get('model', groq_config['tts_model'])
                voice = tts_config.get('voice', groq_config['tts_voice'])
                return groq.TTS(
                    model=model,
                    voice=voice
                )

    @staticmethod
    def create_vad():
        """Create Voice Activity Detection provider optimized for children"""
        from ..config.config_loader import ConfigLoader
        import logging

        logger = logging.getLogger("provider_factory")

        # Get VAD configuration
        vad_config = ConfigLoader.get_vad_config()
        provider = vad_config['provider'].lower()

        logger.info(f"[VAD] Creating VAD provider: {provider}")

<<<<<<< HEAD
        # Try to use cached VAD first
        try:
            from ..utils.model_cache import model_cache
            cached_vad = model_cache.get_vad_model()
            if cached_vad:
                logger.debug(f"[VAD] Using cached VAD model")  # Changed to DEBUG to reduce log spam
                return cached_vad
        except Exception:
            pass  # Fall back to direct loading

=======
>>>>>>> 4d7d9b4e
        # Create VAD based on provider
        if provider == 'ten':
            # TEN VAD
            try:
                from .ten_vad_wrapper import TENVAD
                logger.info("[VAD] Loading TEN VAD with child-optimized settings")
                logger.info(f"[VAD] Config: threshold={vad_config['activation_threshold']}, "
                           f"min_speech={vad_config['min_speech_duration']}s, "
                           f"min_silence={vad_config['min_silence_duration']}s, "
                           f"hop_size={vad_config['hop_size']}")

                return TENVAD.load(
                    min_speech_duration=vad_config['min_speech_duration'],
                    min_silence_duration=vad_config['min_silence_duration'],
                    activation_threshold=vad_config['activation_threshold'],
                    prefix_padding_duration=vad_config['prefix_padding_duration'],
                    max_buffered_speech=vad_config['max_buffered_speech'],
                    sample_rate=vad_config['sample_rate'],
                    hop_size=vad_config['hop_size'],
                )
            except Exception as e:
                logger.error(f"[VAD] Failed to load TEN VAD: {e}")
                logger.warning("[VAD] Falling back to Silero VAD")
                provider = 'silero'  # Fallback

        # Silero VAD (default or fallback)
        logger.info("[VAD] Loading Silero VAD with child-optimized settings")
        logger.info(f"[VAD] Config: threshold={vad_config['activation_threshold']}, "
                   f"min_speech={vad_config['min_speech_duration']}s, "
                   f"min_silence={vad_config['min_silence_duration']}s")

        return silero.VAD.load(
            min_speech_duration=vad_config['min_speech_duration'],
            min_silence_duration=vad_config['min_silence_duration'],
            activation_threshold=vad_config['activation_threshold'],
            prefix_padding_duration=vad_config['prefix_padding_duration'],
            max_buffered_speech=vad_config['max_buffered_speech'],
            sample_rate=vad_config['sample_rate'],
        )

    @staticmethod
    def create_turn_detection():
        """Create turn detection model"""
       # return MultilingualModel()
       # return EnglishModel()
        return None  # Disabled to avoid HuggingFace download errors<|MERGE_RESOLUTION|>--- conflicted
+++ resolved
@@ -187,7 +187,6 @@
 
         logger.info(f"[VAD] Creating VAD provider: {provider}")
 
-<<<<<<< HEAD
         # Try to use cached VAD first
         try:
             from ..utils.model_cache import model_cache
@@ -198,8 +197,6 @@
         except Exception:
             pass  # Fall back to direct loading
 
-=======
->>>>>>> 4d7d9b4e
         # Create VAD based on provider
         if provider == 'ten':
             # TEN VAD
