from src.utils.model_preloader import model_preloader
from src.utils.model_cache import model_cache
from src.utils.database_helper import DatabaseHelper
from src.services.chat_history_service import ChatHistoryService
from src.services.prompt_service import PromptService
from src.services.unified_audio_player import UnifiedAudioPlayer
from src.services.foreground_audio_player import ForegroundAudioPlayer
from src.services.story_service import StoryService
from src.services.music_service import MusicService
from src.utils.helpers import UsageManager
from src.handlers.chat_logger import ChatEventHandler
from src.agent.main_agent import Assistant
from src.providers.provider_factory import ProviderFactory
from src.config.config_loader import ConfigLoader
import logging
import asyncio
import os
import aiohttp
import json
from datetime import datetime
from dotenv import load_dotenv
from livekit.agents import (
    AgentSession,
    JobContext,
    JobProcess,
    WorkerOptions,
    cli,
    RoomInputOptions,
)
from livekit import rtc
from livekit.plugins import noise_cancellation

# Load environment variables first, before importing modules
load_dotenv(".env")

# Import our organized modules


logger = logging.getLogger("agent")


async def delete_livekit_room(room_name: str):
    """Delete a LiveKit room using the API"""
    try:
        # Get LiveKit credentials from environment
        livekit_url = os.getenv("LIVEKIT_URL", "").replace(
            "ws://", "http://").replace("wss://", "https://")
        api_key = os.getenv("LIVEKIT_API_KEY")
        api_secret = os.getenv("LIVEKIT_API_SECRET")

        if not all([livekit_url, api_key, api_secret]):
            logger.warning(
                "LiveKit credentials not configured for room deletion")
            return

        # For LiveKit Cloud, use the management API
        # For self-hosted, this would be different
        from livekit import api

        # Create API client
        lk_api = api.LiveKitAPI(
            url=livekit_url,
            api_key=api_key,
            api_secret=api_secret,
        )

        # Delete the room using the correct API method
        from livekit.api import DeleteRoomRequest
        request = DeleteRoomRequest(room=room_name)
        await lk_api.room.delete_room(request)
        logger.info(f"🗑️ Successfully deleted room: {room_name}")

    except ImportError:
        logger.warning(
            "LiveKit API client not available, using HTTP API directly")
        # Fallback to direct HTTP API call
        try:
            import jwt
            import time

            # Generate access token for API call
            now = int(time.time())
            token_payload = {
                "exp": now + 600,  # 10 minutes
                "iss": api_key,
                "nbf": now,
                "sub": api_key,
                "roomAdmin": True,
                "room": room_name,
            }
            token = jwt.encode(token_payload, api_secret, algorithm="HS256")

            # Make API call to delete room
            async with aiohttp.ClientSession() as session:
                try:
                    headers = {"Authorization": f"Bearer {token}"}
                    url = f"{livekit_url}/twirp/livekit.RoomService/DeleteRoom"
                    payload = {"room": room_name}

                    async with session.post(url, json=payload, headers=headers) as resp:
                        if resp.status == 200:
                            logger.info(
                                f"🗑️ Successfully deleted room via API: {room_name}")
                        else:
                            logger.error(
                                f"Failed to delete room: {resp.status}")
                finally:
                    await session.close()
        except Exception as e:
            logger.error(f"Failed to delete room via HTTP API: {e}")
    except Exception as e:
        logger.error(f"Failed to delete room: {e}")


def prewarm(proc: JobProcess):
    """Fast prewarm function using cached models"""
    logger.info("[PREWARM] Fast prewarm: Using cached models")

    # Start background model loading if not already started
    if not model_preloader.is_ready():
        model_preloader.start_background_loading()

    # Load VAD model directly on main thread (required by Silero)
    if "vad_model" not in model_cache._models:
        logger.info("[PREWARM] Loading VAD model on main thread...")
        vad = ProviderFactory.create_vad()
        model_cache._models["vad_model"] = vad
        logger.info("[PREWARM] VAD model loaded and cached")
    else:
        vad = model_cache._models["vad_model"]
        logger.info("[PREWARM] Using cached VAD model")

    proc.userdata["vad"] = vad
    proc.userdata["embedding_model"] = model_cache.get_embedding_model()
    proc.userdata["qdrant_client"] = model_cache.get_qdrant_client()

    # Store service initialization info for later use
    proc.userdata["service_cache_ready"] = True

    # Log cache status
    stats = model_cache.get_cache_stats()
    logger.info(
        f"[PREWARM] Fast prewarm complete: {stats['cache_size']} models cached")

    # Optional: Wait briefly for background loading (non-blocking)
    if not model_preloader.is_ready():
        logger.info("[PREWARM] Background model loading in progress...")
        # Don't wait - let the session start immediately


async def entrypoint(ctx: JobContext):
    """Main entrypoint for the organized agent"""
    ctx.log_context_fields = {"room": ctx.room.name}
    print(f"Starting agent in room: {ctx.room.name}")

    # Load configuration (environment variables already loaded at module level)
    groq_config = ConfigLoader.get_groq_config()
    tts_config = ConfigLoader.get_tts_config()
    agent_config = ConfigLoader.get_agent_config()

    # Extract MAC address from room name and fetch device-specific prompt
    prompt_service = PromptService()
    room_name = ctx.room.name

    # Parse room name to extract MAC address (format: UUID_MAC)
    device_mac = None
    if '_' in room_name:
        parts = room_name.split('_')
        if len(parts) >= 2:
            # Last part is MAC without colons
            mac_part = parts[-1]
            # Reconstruct MAC with colons: 00163eacb538 → 00:16:3e:ac:b5:38
            if len(mac_part) == 12 and mac_part.isalnum():  # Valid MAC length and hex
                device_mac = ':'.join(mac_part[i:i+2] for i in range(0, 12, 2))
                logger.info(f"📱 Extracted MAC from room name: {device_mac}")

    # Initialize chat history service if MAC is available
    chat_history_service = None
    if device_mac:
        try:
            # Get Manager API configuration
            manager_api_url = os.getenv(
                "MANAGER_API_URL")
            manager_api_secret = os.getenv(
                "MANAGER_API_SECRET")

            # Create database helper and get agent_id
            db_helper = DatabaseHelper(manager_api_url, manager_api_secret)
            agent_id = await db_helper.get_agent_id(device_mac)

            # Create chat history service
            chat_history_service = ChatHistoryService(
                manager_api_url=manager_api_url,
                secret=manager_api_secret,
                device_mac=device_mac,
                session_id=room_name,
                agent_id=agent_id
            )

            # Start periodic sending
            chat_history_service.start_periodic_sending()
            logger.info(
                f"📝✅ Chat history service initialized for MAC: {device_mac}, Agent ID: {agent_id}")
            logger.info(
                f"📝📊 Service config: batch_size={chat_history_service.batch_size}, interval={chat_history_service.send_interval}s")

        except Exception as e:
            logger.error(f"📝❌ Failed to initialize chat history service: {e}")
            chat_history_service = None

    # Fetch device-specific prompt BEFORE creating assistant
    if device_mac:
        try:
            agent_prompt = await prompt_service.get_prompt(room_name, device_mac)
            logger.info(
                f"🎯 Using device-specific prompt for MAC: {device_mac} (length: {len(agent_prompt)} chars)")
            # Log first few lines of the fetched prompt for verification
            prompt_lines = agent_prompt.split('\n')[:5]  # First 5 lines
            logger.info(
                f"📝 Fetched prompt preview: {' | '.join(line.strip()[:50] for line in prompt_lines if line.strip())}")
        except Exception as e:
            logger.warning(
                f"Failed to fetch device prompt for MAC {device_mac}, using default: {e}")
            agent_prompt = ConfigLoader.get_default_prompt()
            logger.info(
                f"📄 Fallback to default prompt (length: {len(agent_prompt)} chars)")
    else:
        agent_prompt = ConfigLoader.get_default_prompt()
        logger.info(
            f"📄 Using default prompt - no MAC in room name '{room_name}' (length: {len(agent_prompt)} chars)")

    # Get VAD first as it's needed for STT
    vad = ctx.proc.userdata["vad"]

    # Create providers using factory
    llm = ProviderFactory.create_llm(groq_config)

    # Log LLM info for debugging (but don't hook into it - use conversation events instead)
    if chat_history_service:
        logger.debug(
            f"🧠 Using LLM type: {type(llm)} (will capture responses via conversation_item_added event)")

    stt = ProviderFactory.create_stt(
        groq_config, vad)  # Pass VAD to STT factory
    tts = ProviderFactory.create_tts(groq_config, tts_config)
    # Disable turn detection to avoid timeout issues
    turn_detection = ProviderFactory.create_turn_detection()

    # Set up voice AI pipeline
    session = AgentSession(
        llm=llm,
        stt=stt,
        tts=tts,
        turn_detection=turn_detection,  # Disabled to avoid timeout
        vad=vad,
        preemptive_generation=agent_config['preemptive_generation'],
        min_endpointing_delay=1.2,      # Increase from 500ms to 1.2s
        min_interruption_duration=1.0,   # Require longer pause
    )

    # Get preloaded models from prewarm
    preloaded_embedding_model = ctx.proc.userdata.get("embedding_model")
    preloaded_qdrant_client = ctx.proc.userdata.get("qdrant_client")

    # Try to use cached services first, otherwise create new ones
    music_service = model_cache.get_cached_service("music_service")
    story_service = model_cache.get_cached_service("story_service")

    services_from_cache = False

    if music_service and story_service:
        logger.info("[FAST] Using cached music and story services")
        services_from_cache = True
    else:
        logger.info("[INIT] Creating new music and story services...")
        # Create new services with preloaded models
<<<<<<< HEAD
        music_service = MusicService(preloaded_embedding_model, preloaded_qdrant_client)
        story_service = StoryService(preloaded_embedding_model, preloaded_qdrant_client)
=======
        music_service = MusicService(
            preloaded_embedding_model, preloaded_qdrant_client)
        story_service = StoryService()
>>>>>>> c9b35aac

    audio_player = ForegroundAudioPlayer()
    unified_audio_player = UnifiedAudioPlayer()

    # Create agent with dynamic prompt and inject services
    assistant = Assistant(instructions=agent_prompt)
    assistant.set_services(music_service, story_service,
                           audio_player, unified_audio_player)

    # Log session info (responses will be captured via conversation_item_added event)
    if chat_history_service:
        logger.debug(
            "🎯 Chat history service ready - will capture via conversation_item_added and session.history")

    # Setup event handlers and pass assistant reference for abort handling
    ChatEventHandler.set_assistant(assistant)
    if chat_history_service:
        ChatEventHandler.set_chat_history_service(chat_history_service)
        logger.info(f"📝🔗 Chat history service connected to event handlers")
    else:
        logger.warning(
            f"📝⚠️ No chat history service available - events will not be captured")
    ChatEventHandler.setup_session_handlers(session, ctx)

    # Setup usage tracking
    usage_manager = UsageManager()

    async def log_usage():
        """Log usage summary on shutdown"""
        await usage_manager.log_usage()
        logger.info("Sent usage_summary via data channel")

    ctx.add_shutdown_callback(log_usage)

    # Initialize services only if not from cache
    if not services_from_cache:
        logger.info("[INIT] Initializing music and story services...")
        try:
            music_initialized = await music_service.initialize()
            story_initialized = await story_service.initialize()

            if music_initialized:
                # Cache the initialized service
                model_cache.cache_service("music_service", music_service)
                languages = await music_service.get_all_languages()
                logger.info(
                    f"[INIT] Music service initialized with {len(languages)} languages")
            else:
                logger.warning("[INIT] Music service initialization failed")

            if story_initialized:
                # Cache the initialized service
                model_cache.cache_service("story_service", story_service)
                categories = await story_service.get_all_categories()
                logger.info(
                    f"[INIT] Story service initialized with {len(categories)} categories")
            else:
                logger.warning("[INIT] Story service initialization failed")

        except Exception as e:
            logger.error(
                f"[INIT] Failed to initialize music/story services: {e}")
    else:
        # Services are from cache, just log their status
        try:
            if music_service and music_service.is_initialized:
                languages = await music_service.get_all_languages()
                logger.info(
                    f"[FAST] Music service ready with {len(languages)} languages")

            if story_service and story_service.is_initialized:
                categories = await story_service.get_all_categories()
                logger.info(
                    f"[FAST] Story service ready with {len(categories)} categories")
        except Exception as e:
            logger.warning(f"[FAST] Error checking cached services: {e}")

    # Create room input options with optional noise cancellation
    room_options = None
    if agent_config['noise_cancellation']:
        try:
            room_options = RoomInputOptions(
                noise_cancellation=noise_cancellation.BVC()
            )
            logger.info("Noise cancellation enabled (requires LiveKit Cloud)")
        except Exception as e:
            logger.warning(f"Could not enable noise cancellation: {e}")
            logger.info(
                "Continuing without noise cancellation (local server mode)")
            room_options = None
    else:
        logger.info("Noise cancellation disabled by configuration")

    # Track participants and manage room lifecycle
    participant_count = len(ctx.room.remote_participants)
    cleanup_completed = False

    async def cleanup_room_and_session():
        """Cleanup room and session when participant leaves"""
        nonlocal cleanup_completed
        if cleanup_completed:
            return
        cleanup_completed = True

        try:
            logger.info("🔴 Initiating room and session cleanup")

            # 1. Save session history to JSON file (using documented method)
            try:
                if session and hasattr(session, 'history') and session.history:
                    current_date = datetime.now().strftime("%Y%m%d_%H%M%S")
                    filename = f"transcript_{ctx.room.name}_{current_date}.json"

                    logger.info(f"💾 Saving session history to: {filename}")

                    # Create transcripts directory if it doesn't exist
                    os.makedirs("transcripts", exist_ok=True)
                    filepath = os.path.join("transcripts", filename)

                    # Use the documented method to save conversation history
                    with open(filepath, 'w', encoding='utf-8') as f:
                        history_dict = session.history.to_dict()
                        json.dump(history_dict, f, indent=2,
                                  ensure_ascii=False)

                    message_count = len(history_dict.get('messages', []))
                    logger.info(
                        f"💾✅ Session history saved: {filepath} ({message_count} messages)")

                    # Log a sample of the conversation for verification
                    if message_count > 0:
                        messages = history_dict.get('messages', [])
                        # Last 3 messages
                        for i, msg in enumerate(messages[-3:]):
                            role = msg.get('role', 'unknown')
                            content = msg.get('content', '')
                            if isinstance(content, list):
                                # Handle content as list (some formats)
                                content = ' '.join(str(item)
                                                   for item in content)
                            logger.debug(
                                f"💾 Message {i}: {role} - '{str(content)[:50]}...'")

                else:
                    logger.warning(
                        f"💾⚠️ Session history not available or empty for backup")
            except Exception as e:
                logger.error(f"💾❌ Failed to save session history: {e}")
                import traceback
                logger.debug(f"💾❌ Traceback: {traceback.format_exc()}")

            # 2. Cleanup chat history service
            try:
                if chat_history_service:
                    logger.info("📝 Cleaning up chat history service")
                    await chat_history_service.cleanup()
            except Exception as e:
                logger.warning(f"📝❌ Chat history cleanup error: {e}")

            # 3. End the agent session (use aclose() method)
            try:
                if session and hasattr(session, 'aclose'):
                    logger.info("Ending agent session")
                    await session.aclose()
            except Exception as e:
                logger.warning(
                    f"Session close error (expected during shutdown): {e}")

            # 4. Stop audio services
            try:
                if audio_player:
                    await audio_player.stop()
                if unified_audio_player:
                    await unified_audio_player.stop()
            except Exception as e:
                logger.warning(f"Audio service stop error: {e}")

            # 5. Clean up music and story services (if cleanup methods exist)
            try:
                if music_service and hasattr(music_service, 'cleanup'):
                    await music_service.cleanup()
                if story_service and hasattr(story_service, 'cleanup'):
                    await story_service.cleanup()
            except Exception as e:
                logger.warning(f"Service cleanup error: {e}")

            # 6. Disconnect from room (gracefully handle already disconnected)
            try:
                if ctx.room and hasattr(ctx.room, 'disconnect'):
                    logger.info("Disconnecting from LiveKit room")
                    await ctx.room.disconnect()
            except Exception as e:
                logger.warning(
                    f"Room disconnect error (may already be disconnected): {e}")

            # 7. Request room deletion via API (requires admin token)
            try:
                room_name = ctx.room.name if ctx.room else "unknown"
                await delete_livekit_room(room_name)
            except Exception as e:
                logger.warning(f"Room deletion error: {e}")

            logger.info("✅ Room and session cleanup completed")
        except Exception as e:
            logger.error(f"Error during cleanup: {e}")
            # Continue cleanup even if there are errors

    # Monitor participant events
    @ctx.room.on("participant_disconnected")
    def on_participant_disconnected(participant: rtc.RemoteParticipant):
        nonlocal participant_count
        participant_count -= 1
        logger.info(
            f"👤 Participant disconnected: {participant.identity}, remaining: {participant_count}")

        # If no participants left, cleanup room and session
        if participant_count == 0:
            logger.info("🔴 No participants remaining, initiating cleanup")
            asyncio.create_task(cleanup_room_and_session())

    @ctx.room.on("participant_connected")
    def on_participant_connected(participant: rtc.RemoteParticipant):
        nonlocal participant_count
        participant_count += 1
        logger.info(
            f"👤 Participant connected: {participant.identity}, total: {participant_count}")

    # Monitor room disconnection
    @ctx.room.on("disconnected")
    def on_room_disconnected():
        logger.info("🔴 Room disconnected, initiating cleanup")
        asyncio.create_task(cleanup_room_and_session())

    # Add cleanup to shutdown callback
    ctx.add_shutdown_callback(cleanup_room_and_session)

    # Start agent session
    await session.start(
        agent=assistant,
        room=ctx.room,
        room_input_options=room_options,
    )

    # Set up music/story integration with session and context
    try:
        # Pass session and context to both audio players
        audio_player.set_session(session)
        audio_player.set_context(ctx)
        unified_audio_player.set_session(session)
        unified_audio_player.set_context(ctx)
        logger.info("Audio players integrated with session and context")
    except Exception as e:
        logger.warning(
            f"Failed to integrate audio players with session/context: {e}")

    await ctx.connect()

if __name__ == "__main__":
    cli.run_app(WorkerOptions(
        entrypoint_fnc=entrypoint,
        prewarm_fnc=prewarm,
        num_idle_processes=0,  # Disable process pooling to avoid initialization issues
        initialize_process_timeout=30.0,  # Increase timeout to 30 seconds
    ))<|MERGE_RESOLUTION|>--- conflicted
+++ resolved
@@ -274,14 +274,10 @@
     else:
         logger.info("[INIT] Creating new music and story services...")
         # Create new services with preloaded models
-<<<<<<< HEAD
+
         music_service = MusicService(preloaded_embedding_model, preloaded_qdrant_client)
         story_service = StoryService(preloaded_embedding_model, preloaded_qdrant_client)
-=======
-        music_service = MusicService(
-            preloaded_embedding_model, preloaded_qdrant_client)
-        story_service = StoryService()
->>>>>>> c9b35aac
+
 
     audio_player = ForegroundAudioPlayer()
     unified_audio_player = UnifiedAudioPlayer()
