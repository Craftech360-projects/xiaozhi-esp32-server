--- conflicted
+++ resolved
@@ -449,11 +449,9 @@
     if SEMANTIC_SEARCH is None:
         try:
             semantic_config = conn.config.get('semantic_search', {})
-<<<<<<< HEAD
+
             if semantic_config.get('enabled', False):
-=======
-            if semantic_config.get('enabled', True):
->>>>>>> b32aa8d6
+
                 SEMANTIC_SEARCH = SemanticMusicSearch(semantic_config)
                 if SEMANTIC_SEARCH.initialize():
                     conn.logger.bind(tag=TAG).info("Semantic music search initialized successfully")
