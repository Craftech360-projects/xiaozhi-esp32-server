import json
import time
import uuid
import threading
import socket
import struct
import logging
import pyaudio
import keyboard

from typing import Dict, Optional, Tuple
import requests
import paho.mqtt.client as mqtt_client
from paho.mqtt.enums import CallbackAPIVersion
from cryptography.hazmat.primitives.ciphers import Cipher, algorithms, modes
from cryptography.hazmat.backends import default_backend
from queue import Queue, Empty
import opuslib

# --- Configuration ---

<<<<<<< HEAD
SERVER_IP = "64.227.170.31" # !!! UPDATE with your server's local IP address !!!
OTA_PORT = 8002
MQTT_BROKER_HOST = "64.227.170.31"  # MQTT gateway IP

=======
SERVER_IP = "192.168.1.166" # !!! UPDATE with your server's local IP address !!!
OTA_PORT = 8003
MQTT_BROKER_HOST = "192.168.1.166"  # MQTT gateway IP
 
>>>>>>> b23aaa53

MQTT_BROKER_PORT = 1883
# DEVICE_MAC is now dynamically generated for uniqueness
PLAYBACK_BUFFER_MIN_FRAMES = 3  # Minimum frames to have in buffer to continue playback
PLAYBACK_BUFFER_START_FRAMES = 16 # Number of frames to buffer before starting playback

# --- NEW: Sequence tracking configuration ---
ENABLE_SEQUENCE_LOGGING = True  # Set to False to disable sequence loggingdocker-compose logs -f appserver
LOG_SEQUENCE_EVERY_N_PACKETS = 16  # Log every N packets instead of every packet

# --- NEW: Timeout configurations ---
TTS_TIMEOUT_SECONDS = 30  # Maximum time to wait for TTS audio
BUFFER_TIMEOUT_SECONDS = 10  # Maximum time to wait for initial buffering
KEEP_ALIVE_INTERVAL = 5  # Send keep-alive every N seconds

# --- Logging ---
logging.basicConfig(level=logging.INFO, format='%(asctime)s [%(levelname)s] %(name)s: %(message)s')
logger = logging.getLogger("TestClient")

# --- Global variables ---
mqtt_message_queue = Queue()
udp_session_details = {}
stop_threads = threading.Event()
start_recording_event = threading.Event() # Event to signal recording thread to start
stop_recording_event = threading.Event()  # Event to signal recording thread to stop

def generate_mqtt_credentials(device_mac: str) -> Dict[str, str]:
    """Generate MQTT credentials for the gateway."""
    import base64
    import hashlib
    import hmac
    
    # Create client ID
    client_id = f"GID_test@@@{device_mac}@@@{uuid.uuid4()}"
    
    # Create username (base64 encoded JSON)
    username_data = {"ip": "192.168.1.10"}  # Placeholder IP
    username = base64.b64encode(json.dumps(username_data).encode()).decode()
    
    # Create password (HMAC-SHA256) - must match gateway's logic
    # Gateway uses: clientId + '|' + username as content
    secret_key = "test-signature-key-12345"  # Must match MQTT_SIGNATURE_KEY in gateway's .env
    content = f"{client_id}|{username}"
    password = base64.b64encode(hmac.new(secret_key.encode(), content.encode(), hashlib.sha256).digest()).decode()
    
    return {
        "client_id": client_id,
        "username": username,
        "password": password
    }

def generate_unique_mac() -> str:
    """Generates a unique MAC address for the client."""
    # Generate 6 random bytes for the MAC address
    # Using a common OUI prefix (00:16:3E) for locally administered addresses
    # and then random bytes to ensure uniqueness for each client instance.
    mac_bytes = [0x00, 0x16, 0x3E, # OUI prefix
                 uuid.uuid4().bytes[0], uuid.uuid4().bytes[1], uuid.uuid4().bytes[2]]
    return '_'.join(f'{b:02x}' for b in mac_bytes)

class TestClient:
    def __init__(self):
        self.mqtt_client = None
        # Generate a unique MAC address for this client instance
        self.device_mac_formatted = "00:16:3e:ac:b5:38"
        print(f"Generated unique MAC address: {self.device_mac_formatted}")
        
        # MQTT credentials will be set from OTA response
        self.mqtt_credentials = None
        
        # The P2P topic will now be unique to this client's MAC address
        self.p2p_topic = f"devices/p2p/{self.device_mac_formatted}"
        self.ota_config = {}
        self.websocket_url = None  # Will be set from OTA endpoint
        self.udp_socket = None
        self.udp_listener_thread = None
        self.playback_thread = None
        self.audio_recording_thread = None
        self.udp_local_sequence = 0
        self.audio_playback_queue = Queue()
        
        # --- NEW: Sequence tracking variables ---
        self.expected_sequence = 1  # Expected next sequence number
        self.last_received_sequence = 0  # Last sequence number received
        self.total_packets_received = 0  # Total packets received
        self.out_of_order_packets = 0  # Count of out-of-order packets
        self.duplicate_packets = 0  # Count of duplicate packets
        self.missing_packets = 0  # Count of missing packets
        self.sequence_gaps = []  # List of detected gaps in sequence
        
        # --- NEW: State tracking ---
        self.tts_active = False
        self.last_audio_received = 0
        self.session_active = True
        self.conversation_count = 0
        
        logger.info(f"Client initialized with unique MAC: {self.device_mac_formatted}")

    def on_mqtt_connect(self, client, userdata, flags, rc, properties=None):
        """Callback for MQTT connection."""
        if rc == 0:
            logger.info(f"✅ MQTT Connected! Subscribing to P2P topic: {self.p2p_topic}")
            client.subscribe(self.p2p_topic)
        else:
            logger.error(f"❌ MQTT Connection failed with code {rc}")

    def on_mqtt_message(self, client, userdata, msg):
        """Callback for MQTT message reception."""
        try:
            payload_str = msg.payload.decode()
            payload = json.loads(payload_str)
            logger.info(f"📨 MQTT Message received on topic '{msg.topic}':\n{json.dumps(payload, indent=2)}")
            
            # Handle TTS start signal (reset sequence tracking)
            if payload.get("type") == "tts" and payload.get("state") == "start":
                logger.info("🎵 TTS started. Resetting sequence tracking.")
                self.tts_active = True
                self.reset_sequence_tracking()
            
            # Handle TTS stop signal (start recording for next user input)
            elif payload.get("type") == "tts" and payload.get("state") == "stop":
                logger.info("🎤 TTS finished. Received 'stop' signal. Preparing for microphone capture...")
                self.tts_active = False
                self.print_sequence_summary()  # Print summary when TTS ends
                
                # Only proceed with recording if we actually received audio
                if self.total_packets_received > 0:
                    # Clear the stop event to allow the recording thread to continue or start
                    stop_recording_event.clear() 
                    # Set the start event to signal the recording thread to begin (if it was waiting)
                    start_recording_event.set()
                    logger.info("🎤 Cleared stop_recording_event and set start_recording_event for next recording.")
                else:
                    logger.warning("⚠️ No audio packets received during TTS. Server may have an issue.")
                    # Try to trigger another conversation after a short delay
                    threading.Timer(2.0, self.retry_conversation).start()
            
            # Handle STT message (server processed our speech)
            elif payload.get("type") == "stt":
                transcription = payload.get("text", "")
                logger.info(f"🗣️ Server transcribed: '{transcription}'")
            
            # Handle record stop signal (stop recording)
            elif payload.get("type") == "record_stop":
                logger.info("🛑 Received 'record_stop' signal from server. Stopping current audio recording...")
                stop_recording_event.set() # This will cause the recording thread loop to exit
            
            else:
                mqtt_message_queue.put(payload)
        except (json.JSONDecodeError, Exception) as e:
            logger.error(f"Error processing MQTT message: {e}")

    def retry_conversation(self):
        """Retry triggering a conversation if no audio was received."""
        if self.session_active and not self.tts_active:
            self.conversation_count += 1
            logger.info(f"🔄 Retry attempt #{self.conversation_count}: Sending listen message again...")
            
            if self.conversation_count < 3:  # Limit retries
                listen_payload = {
                    "type": "listen", 
                    "session_id": udp_session_details["session_id"], 
                    "state": "detect", 
                    "text": f"retry attempt {self.conversation_count}"
                }
                if self.mqtt_client:
                    self.mqtt_client.publish("device-server", json.dumps(listen_payload))
            else:
                logger.error("❌ Too many retry attempts. There may be a server issue.")
                self.session_active = False

    def reset_sequence_tracking(self):
        """Reset sequence tracking statistics for a new TTS stream."""
        self.expected_sequence = 1
        self.last_received_sequence = 0
        self.total_packets_received = 0
        self.out_of_order_packets = 0
        self.duplicate_packets = 0
        self.missing_packets = 0
        self.sequence_gaps = []
        self.last_audio_received = time.time()
        if ENABLE_SEQUENCE_LOGGING:
            logger.info("🔄 Reset sequence tracking for new TTS stream")

    def print_sequence_summary(self):
        """Print a summary of sequence statistics."""
        if not ENABLE_SEQUENCE_LOGGING:
            return
            
        logger.info("=" * 60)
        logger.info("📊 SEQUENCE TRACKING SUMMARY")
        logger.info("=" * 60)
        logger.info(f"📦 Total packets received: {self.total_packets_received}")
        logger.info(f"🔢 Last sequence number: {self.last_received_sequence}")
        logger.info(f"❌ Missing packets: {self.missing_packets}")
        logger.info(f"🔄 Out-of-order packets: {self.out_of_order_packets}")
        logger.info(f"🔁 Duplicate packets: {self.duplicate_packets}")
        
        if self.sequence_gaps:
            logger.info(f"🕳️  Sequence gaps detected: {len(self.sequence_gaps)}")
            for gap in self.sequence_gaps[-5:]:  # Show last 5 gaps
                logger.info(f"   Gap: expected {gap['expected']}, got {gap['received']}")
        else:
            logger.info("✅ No sequence gaps detected")
        
        # Calculate packet loss percentage
        if self.last_received_sequence > 0:
            expected_total = self.last_received_sequence
            loss_rate = (self.missing_packets / expected_total) * 100
            logger.info(f"📈 Packet loss rate: {loss_rate:.2f}%")
        
        logger.info("=" * 60)

    def parse_packet_header(self, header: bytes) -> Dict:
        """Parse the packet header to extract sequence and other info."""
        if len(header) < 16:
            return {}
        
        try:
            # Unpack header: packet_type, flags, payload_len, ssrc, timestamp, sequence
            packet_type, flags, payload_len, ssrc, timestamp, sequence = struct.unpack('>BBHIII', header)
            return {
                'packet_type': packet_type,
                'flags': flags,
                'payload_len': payload_len,
                'ssrc': ssrc,
                'timestamp': timestamp,
                'sequence': sequence
            }
        except struct.error:
            return {}

    def track_sequence(self, sequence: int):
        """Track and analyze packet sequence numbers."""
        if not ENABLE_SEQUENCE_LOGGING:
            return
            
        self.total_packets_received += 1
        self.last_audio_received = time.time()
        
        # Check for out-of-order packets
        if sequence < self.expected_sequence:
            if sequence <= self.last_received_sequence:
                self.duplicate_packets += 1
                if self.total_packets_received % LOG_SEQUENCE_EVERY_N_PACKETS == 0:
                    logger.warning(f"🔁 Duplicate packet: seq={sequence} (expected={self.expected_sequence})")
            else:
                self.out_of_order_packets += 1
                if self.total_packets_received % LOG_SEQUENCE_EVERY_N_PACKETS == 0:
                    logger.warning(f"🔄 Out-of-order packet: seq={sequence} (expected={self.expected_sequence})")
        
        # Check for missing packets (gaps in sequence)
        elif sequence > self.expected_sequence:
            gap_size = sequence - self.expected_sequence
            self.missing_packets += gap_size
            self.sequence_gaps.append({
                'expected': self.expected_sequence,
                'received': sequence,
                'gap_size': gap_size,
                'timestamp': time.time()
            })
            logger.warning(f"🕳️  Sequence gap detected: expected {self.expected_sequence}, got {sequence} (missing {gap_size} packets)")
        
        # Update tracking variables
        if sequence > self.last_received_sequence:
            self.last_received_sequence = sequence
            self.expected_sequence = sequence + 1
        
        # Log sequence info periodically
        if self.total_packets_received % LOG_SEQUENCE_EVERY_N_PACKETS == 0:
            logger.info(f"🔢 Packet #{self.total_packets_received}: seq={sequence}, expected={self.expected_sequence}")

    def encrypt_packet(self, payload: bytes) -> bytes:
        """Encrypts the audio payload using AES-CTR with header as nonce."""
        global udp_session_details
        if "udp" not in udp_session_details: 
            logger.error("UDP session details not available for encryption.")
            return b''
        
        aes_key = bytes.fromhex(udp_session_details["udp"]["key"])
        
        # Extract connectionId from the nonce (which is the header template)
        nonce_bytes = bytes.fromhex(udp_session_details["udp"]["nonce"])
        connection_id = struct.unpack('>I', nonce_bytes[4:8])[0]  # Extract connectionId from nonce
        
        packet_type, flags = 0x01, 0x00
        payload_len, timestamp, sequence = len(payload), int(time.time()), self.udp_local_sequence
        
        # Header format: [type: 1u, flags: 1u, payload_len: 2u, connectionId: 4u, timestamp: 4u, sequence: 4u]
        header = struct.pack('>BBHIII', packet_type, flags, payload_len, connection_id, timestamp, sequence)
        
        cipher = Cipher(algorithms.AES(aes_key), modes.CTR(header), backend=default_backend())
        encryptor = cipher.encryptor()
        encrypted_payload = encryptor.update(payload) + encryptor.finalize()
        self.udp_local_sequence += 1
        return header + encrypted_payload

    def get_ota_config(self) -> bool:
        """Requests OTA configuration from the server."""
        logger.info(f"▶️ STEP 1: Requesting OTA config from http://{SERVER_IP}:{OTA_PORT}/toy/ota/")
        try:
            # Generate a client ID for this session
            import uuid
            session_client_id = str(uuid.uuid4())
            
            headers = {"device-id": self.device_mac_formatted}
            data = {
                "application": {
                    "version": "1.7.6",
                    "name": "DOIT AI Kit v1.7.6"
                },
                "board": {
                    "type": "doit-ai-01-kit"
                },
                "client_id": session_client_id
            }
            response = requests.post(f"http://{SERVER_IP}:{OTA_PORT}/toy/ota/", headers=headers, json=data, timeout=5)
            response.raise_for_status()
            self.ota_config = response.json()
            print(f"OTA Config received: {json.dumps(self.ota_config, indent=2)}")
            
            # Extract websocket URL from the new OTA response format
            websocket_info = self.ota_config.get("websocket", {})
            if websocket_info and "url" in websocket_info:
                self.websocket_url = websocket_info["url"]
                logger.info(f"✅ Got websocket URL from OTA: {self.websocket_url}")
            else:
                logger.warning("⚠️ No websocket URL in OTA response, using fallback")
                self.websocket_url = f"ws://{SERVER_IP}:8000/toy/v1/"
            
            # Extract MQTT credentials from OTA response
            mqtt_info = self.ota_config.get("mqtt", {})
            if mqtt_info:
                self.mqtt_credentials = {
                    "client_id": mqtt_info.get("client_id"),
                    "username": mqtt_info.get("username"),
                    "password": mqtt_info.get("password")
                }
                logger.info(f"✅ Got MQTT credentials from OTA: {self.mqtt_credentials['client_id']}")
            else:
                logger.warning("⚠️ No MQTT credentials in OTA response, generating locally as fallback")
                # Generate MQTT credentials locally as fallback
                self.mqtt_credentials = generate_mqtt_credentials(self.device_mac_formatted)
                logger.info(f"✅ Generated MQTT credentials locally: {self.mqtt_credentials['client_id']}")
            
            logger.info("✅ OTA config received successfully.")

            # --- Handle activation logic (optional, may not be needed) ---
            activation = self.ota_config.get("activation")
            if activation:
                code = activation.get("code")
                if code:
                    print(f"🔐 Activation Required. Code: {code}")
                    activated = False
                    for attempt in range(10):
                        logger.info(f"🕒 Checking activation status... Attempt {attempt + 1}/10")
                        try:
                            status_response = requests.get(f"http://{SERVER_IP}:{OTA_PORT}/ota/active", params={"mac": self.device_mac_formatted}, timeout=3)
                            print(f"Activation status response: {status_response.text}")
                            if status_response.ok and status_response.json().get("activated"):
                                logger.info("✅ Device activated!")
                                activated = True
                                break
                            else:
                                logger.warning("❌ Device not activated yet. Retrying...")

                        except Exception as e:
                            logger.warning(f"Activation check failed: {e}")
                        time.sleep(5)
                    if not activated:
                        logger.error("❌ Activation failed after 10 attempts. Exiting client.")
                        return False
            return True
        except requests.exceptions.RequestException as e:
            logger.error(f"❌ Failed to get OTA config: {e}")
            return False

    def connect_mqtt(self) -> bool:
        """Connects to the MQTT Broker."""
        # Get MQTT configuration from OTA response
        mqtt_config = self.ota_config.get("mqtt_gateway", {})
        mqtt_broker = mqtt_config.get("broker", MQTT_BROKER_HOST)
        mqtt_port = mqtt_config.get("port", MQTT_BROKER_PORT)
        
        logger.info(f"📍 MQTT Config from OTA: {mqtt_config}")
        logger.info(f"📍 Using MQTT Broker: {mqtt_broker}")
        logger.info(f"📍 Using MQTT Port: {mqtt_port}")
        logger.info(f"📍 MQTT Credentials: client_id={self.mqtt_credentials.get('client_id', 'NOT SET')}")
        logger.info(f"▶️ STEP 2: Connecting to MQTT Gateway at {mqtt_broker}:{mqtt_port}...")
        
        self.mqtt_client = mqtt_client.Client(
            callback_api_version=CallbackAPIVersion.VERSION2, 
            client_id=self.mqtt_credentials["client_id"]
        )
        self.mqtt_client.on_connect = self.on_mqtt_connect
        self.mqtt_client.on_message = self.on_mqtt_message
        self.mqtt_client.username_pw_set(
            self.mqtt_credentials["username"], 
            self.mqtt_credentials["password"]
        )
        
        try:
            logger.info(f"🔄 Attempting connection to MQTT broker...")
            logger.info(f"   Host: {mqtt_broker}")
            logger.info(f"   Port: {mqtt_port}")
            logger.info(f"   Client ID: {self.mqtt_credentials['client_id']}")
            logger.info(f"   Username: {self.mqtt_credentials['username']}")
            
            self.mqtt_client.connect(mqtt_broker, mqtt_port, 60)
            self.mqtt_client.loop_start()
            
            # Wait a moment for connection to establish
            time.sleep(2)
            
            # Check if connected
            if self.mqtt_client.is_connected():
                logger.info("✅ MQTT client is connected!")
            else:
                logger.warning("⚠️ MQTT client connection status unknown, waiting...")
            
            return True
        except Exception as e:
            logger.error(f"❌ Failed to connect to MQTT Gateway: {e}")
            logger.error(f"   Error type: {type(e).__name__}")
            logger.error(f"   Broker: {mqtt_broker}:{mqtt_port}")
            return False

    def send_hello_and_get_session(self) -> bool:
        """Sends 'hello' message and waits for session details."""
        logger.info("▶️ STEP 3: Sending 'hello' and pinging UDP...")
        # Use the client_id from our generated MQTT credentials
        hello_message = {
            "type": "hello", 
            "version": 3,
            "transport": "mqtt",
            "audio_params": {
                "sample_rate": 16000,
                "channels": 1,
                "frame_duration": 20,
                "format": "opus"
            },
            "features": ["tts", "asr", "vad"]
        }
        self.mqtt_client.publish("device-server", json.dumps(hello_message))
        try:
            response = mqtt_message_queue.get(timeout=10)
            if response.get("type") == "hello" and "udp" in response:
                global udp_session_details
                udp_session_details = response
                self.udp_socket = socket.socket(socket.AF_INET, socket.SOCK_DGRAM)
                self.udp_socket.settimeout(1.0)
                ping_payload = f"ping:{udp_session_details['session_id']}".encode()
                encrypted_ping = self.encrypt_packet(ping_payload)
                server_udp_addr = (udp_session_details['udp']['server'], udp_session_details['udp']['port'])
                logger.info(f"🔄 Sending UDP Ping to {server_udp_addr} with session ID {udp_session_details['session_id']}"
                             f" and key {udp_session_details['udp']['key']}"
                             f" (local sequence: {self.udp_local_sequence})"
                             )
                if encrypted_ping:
                    self.udp_socket.sendto(encrypted_ping, server_udp_addr)
                    logger.info(f"✅ UDP Ping sent. Session configured.")
                    return True
            logger.error(f"❌ Received unexpected message: {response}")
            return False
        except Empty:
            logger.error("❌ Timed out waiting for 'hello' response.")
            return False

    def _playback_thread(self):
        """Thread to play back incoming audio from the server with a robust jitter buffer."""
        p = pyaudio.PyAudio()
        audio_params = udp_session_details["audio_params"]
        stream = p.open(format=p.get_format_from_width(2),
                        channels=audio_params["channels"],
                        rate=audio_params["sample_rate"],
                        output=True)
        
        logger.info("🔊 Playback thread started.")
        is_playing = False
        buffer_timeout_start = time.time()

        while not stop_threads.is_set() and self.session_active:
            try:
                # --- JITTER BUFFER LOGIC ---
                if not is_playing:
                    # Wait until we have enough frames to start playback smoothly
                    if self.audio_playback_queue.qsize() < PLAYBACK_BUFFER_START_FRAMES:
                        # Check for timeout
                        if time.time() - buffer_timeout_start > BUFFER_TIMEOUT_SECONDS:
                            logger.warning(f"⏰ Buffer timeout after {BUFFER_TIMEOUT_SECONDS}s. Queue size: {self.audio_playback_queue.qsize()}")
                            if self.tts_active:
                                logger.warning("🔊 TTS is active but no audio received. Possible server issue.")
                            buffer_timeout_start = time.time()  # Reset timeout
                        
                        logger.info(f"🎧 Buffering audio... {self.audio_playback_queue.qsize()}/{PLAYBACK_BUFFER_START_FRAMES}")
                        time.sleep(0.05)
                        continue
                    else:
                        logger.info("✅ Buffer ready. Starting playback.")
                        is_playing = True

                # --- If buffer runs low, stop playing and re-buffer ---
                if self.audio_playback_queue.qsize() < PLAYBACK_BUFFER_MIN_FRAMES:
                    is_playing = False
                    buffer_timeout_start = time.time()  # Reset timeout when buffering starts
                    logger.warning(f"‼️ Playback buffer low ({self.audio_playback_queue.qsize()}). Re-buffering...")
                    continue
                
                # Get audio chunk from the queue and play it
                stream.write(self.audio_playback_queue.get(timeout=1))

            except Empty:
                is_playing = False
                buffer_timeout_start = time.time()  # Reset timeout
                continue
            except Exception as e:
                logger.error(f"Playback error: {e}")
                break

        stream.stop_stream()
        stream.close()
        p.terminate()
        logger.info("🔊 Playback thread finished.")

    def listen_for_udp_audio(self):
        """Thread to listen for incoming UDP audio from the server with sequence tracking."""
        logger.info(f"🎧 UDP Listener started on local socket {self.udp_socket.getsockname()}")
        aes_key = bytes.fromhex(udp_session_details["udp"]["key"])
        audio_params = udp_session_details["audio_params"]
        
        # Initialize the decoder with the sample rate provided by the server
        decoder = opuslib.Decoder(audio_params["sample_rate"], audio_params["channels"])
        frame_size_samples = int(audio_params["sample_rate"] * audio_params["frame_duration"] / 1000)
        # Maximum frame size for Opus (120ms at 48kHz = 5760 samples, but we'll use a larger buffer)
        max_frame_size = int(audio_params["sample_rate"] * 0.12)  # 120ms worth of samples
        
        while not stop_threads.is_set() and self.session_active:
            try:
                data, addr = self.udp_socket.recvfrom(4096)
                if data and len(data) > 16:
                    header, encrypted = data[:16], data[16:]
                    
                    # --- Parse header to extract sequence number ---
                    header_info = self.parse_packet_header(header)
                    if header_info and ENABLE_SEQUENCE_LOGGING:
                        sequence = header_info.get('sequence', 0)
                        timestamp = header_info.get('timestamp', 0)
                        payload_len = header_info.get('payload_len', 0)
                        
                        # Track sequence for analysis
                        self.track_sequence(sequence)
                        
                        # Detailed logging for first few packets or periodically
                        if self.total_packets_received <= 5 or self.total_packets_received % (LOG_SEQUENCE_EVERY_N_PACKETS * 2) == 0:
                            logger.info(f"📦 Packet details: seq={sequence}, payload={payload_len}B, ts={timestamp}, from={addr}")
                    
                    # Decrypt and decode as usual
                    cipher = Cipher(algorithms.AES(aes_key), modes.CTR(header), backend=default_backend())
                    decryptor = cipher.decryptor()
                    opus_payload = decryptor.update(encrypted) + decryptor.finalize()
                    
                    # Decode the Opus payload to PCM and put it in the playback queue
                    # Use max_frame_size to provide enough buffer space for variable frame sizes
                    pcm_payload = decoder.decode(opus_payload, max_frame_size)
                    self.audio_playback_queue.put(pcm_payload)
                    
            except socket.timeout:
                continue
            except Exception as e:
                logger.error(f"UDP Listen Error: {e}", exc_info=True)
        
        logger.info("👋 UDP Listener shutting down.")

    def _record_and_send_audio_thread(self):
        """Thread to record microphone audio and send it to the server."""
        # Main loop to keep the thread alive for multiple recording sessions
        while not stop_threads.is_set() and self.session_active:
            # Wait here until the start event is set (e.g., after TTS stop)
            if not start_recording_event.wait(timeout=1):
                continue
            
            # If the main stop signal was set while waiting, exit the thread
            if stop_threads.is_set():
                break

            logger.info("🔴 Recording thread activated. Capturing audio.")
            p = pyaudio.PyAudio()
            audio_params = udp_session_details["audio_params"]
            FORMAT, CHANNELS, RATE, FRAME_DURATION_MS = pyaudio.paInt16, audio_params["channels"], audio_params["sample_rate"], audio_params["frame_duration"]
            SAMPLES_PER_FRAME = int(RATE * FRAME_DURATION_MS / 1000)
            
            try:
                encoder = opuslib.Encoder(RATE, CHANNELS, opuslib.APPLICATION_VOIP)
            except Exception as e:
                logger.error(f"❌ Failed to create Opus encoder: {e}")
                return # Exit thread if encoder fails
            
            stream = p.open(format=FORMAT, channels=CHANNELS, rate=RATE, input=True, frames_per_buffer=SAMPLES_PER_FRAME)
            logger.info("🎙️ Microphone stream opened. Sending audio to server...")
            server_udp_addr = (udp_session_details['udp']['server'], udp_session_details['udp']['port'])
            
            packets_sent = 0
            last_log_time = time.time()

            # Inner loop for the active recording session
            while not stop_threads.is_set() and not stop_recording_event.is_set() and self.session_active:
                try:
                    pcm_data = stream.read(SAMPLES_PER_FRAME, exception_on_overflow=False)
                    opus_data = encoder.encode(pcm_data, SAMPLES_PER_FRAME)
                    encrypted_packet = self.encrypt_packet(opus_data)
                    
                    if encrypted_packet:
                        self.udp_socket.sendto(encrypted_packet, server_udp_addr)
                        packets_sent += 1
                        
                        if time.time() - last_log_time >= 1.0:
                            logger.info(f"⬆️  Sent {packets_sent} audio packets in the last second.")
                            packets_sent = 0
                            last_log_time = time.time()
                            
                except Exception as e:
                    logger.error(f"An error occurred in the recording loop: {e}")
                    break # Exit inner loop on error
            
            # Cleanup for the current recording session
            logger.info("🎙️ Stopping microphone stream for this session.")
            stream.stop_stream()
            stream.close()
            p.terminate()

            # Clear the start event so it has to be triggered again for the next session
            start_recording_event.clear()
            
            if stop_recording_event.is_set():
                logger.info("🛑 Recording stopped by server signal. Waiting for next turn.")
            
        logger.info("🔴 Recording thread finished completely.")

    def trigger_conversation(self):
        """Starts the audio streaming threads and sends initial listen message."""
        if not self.udp_socket: return False
        logger.info("▶️ STEP 4: Starting all streaming audio threads...")
        global stop_threads, start_recording_event, stop_recording_event
        stop_threads.clear()
        # Initially, clear both events. The server's initial TTS will set start_recording_event.
        start_recording_event.clear() 
        stop_recording_event.clear() 

        self.playback_thread = threading.Thread(target=self._playback_thread, daemon=True)
        self.udp_listener_thread = threading.Thread(target=self.listen_for_udp_audio, daemon=True)
        self.audio_recording_thread = threading.Thread(target=self._record_and_send_audio_thread, daemon=True)
        self.playback_thread.start(), self.udp_listener_thread.start(), self.audio_recording_thread.start()

        logger.info("▶️ STEP 5: Sending 'listen' message to trigger initial TTS from server...")
        # The server's initial TTS will then trigger the client's recording.
        listen_payload = {"type": "listen", "session_id": udp_session_details["session_id"], "state": "detect", "text": "hello baby"}
        self.mqtt_client.publish("device-server", json.dumps(listen_payload))
        logger.info("⏳ Test running. Press Spacebar to abort TTS or Ctrl+C to stop.")

        # Start a thread to monitor spacebar press
        def monitor_spacebar():
            while not stop_threads.is_set() and self.session_active:
                if keyboard.is_pressed('space'):
                    logger.info("🚫 Spacebar pressed. Sending abort message to server...")
                    abort_payload = {
                        "type": "abort",
                        "session_id": udp_session_details["session_id"]
                    }
                    self.mqtt_client.publish("device-server", json.dumps(abort_payload))
                    logger.info(f"📤 Sent abort message: {abort_payload}")
                    # Wait for the key to be released to avoid multiple sends
                    while keyboard.is_pressed('space') and not stop_threads.is_set():
                        time.sleep(0.01)
                time.sleep(0.01)

        spacebar_thread = threading.Thread(target=monitor_spacebar, daemon=True)
        spacebar_thread.start()

        try:
            # Keep running with better timeout handling
            timeout_count = 0
            while not stop_threads.is_set() and self.session_active:
                time.sleep(1)
                
                # Check if we've been inactive for too long
                if self.tts_active and time.time() - self.last_audio_received > TTS_TIMEOUT_SECONDS:
                    logger.warning(f"⏰ No audio received for {TTS_TIMEOUT_SECONDS}s during TTS. Possible server issue.")
                    timeout_count += 1
                    if timeout_count >= 3:
                        logger.error("❌ Too many timeouts. Stopping session.")
                        self.session_active = False
                        break
                    else:
                        logger.info("🔄 Attempting to recover by sending new listen message...")
                        self.retry_conversation()
                        
        except KeyboardInterrupt:
            logger.info("Manual interruption detected. Cleaning up...")
            stop_threads.set()
            self.session_active = False
        return True

    def cleanup(self):
        """Cleans up resources and disconnects."""
        logger.info("▶️ STEP 6: Cleaning up and disconnecting...")
        global stop_threads, start_recording_event, stop_recording_event
        stop_threads.set()
        self.session_active = False
        start_recording_event.set() # Unblock if waiting
        stop_recording_event.set()  # Unblock if running
        
        # Print final sequence summary
        if ENABLE_SEQUENCE_LOGGING and self.total_packets_received > 0:
            logger.info("📊 FINAL SEQUENCE SUMMARY")
            self.print_sequence_summary()
        
        if self.audio_recording_thread:
            logger.info("Attempting to join audio_recording_thread...")
            self.audio_recording_thread.join(timeout=2)
            if self.audio_recording_thread.is_alive():
                logger.warning("Audio recording thread did not terminate gracefully.")
        
        if self.playback_thread: self.playback_thread.join(timeout=2)
        if self.udp_listener_thread: self.udp_listener_thread.join(timeout=2)
        if self.udp_socket: self.udp_socket.close()
        
        if self.mqtt_client and udp_session_details:
            goodbye_payload = { "type": "goodbye", "session_id": udp_session_details.get("session_id") }
            self.mqtt_client.publish("device-server", json.dumps(goodbye_payload))
            logger.info("👋 Sent 'goodbye' message.")
        
        if self.mqtt_client:
            self.mqtt_client.loop_stop()
            self.mqtt_client.disconnect()
            logger.info("🔌 MQTT Disconnected.")
        logger.info("✅ Test finished.")

    def run_test(self):
        """Runs the full test sequence."""
        if ENABLE_SEQUENCE_LOGGING:
            logger.info("🔢 Sequence tracking is ENABLED")
            logger.info(f"📊 Will log sequence info every {LOG_SEQUENCE_EVERY_N_PACKETS} packets")
        else:
            logger.info("🔢 Sequence tracking is DISABLED")
            
        if not self.get_ota_config(): return
        if not self.connect_mqtt(): return
        time.sleep(1) # Give MQTT a moment to connect and subscribe
        if not self.send_hello_and_get_session():
            self.cleanup()
            return
        self.trigger_conversation()
        self.cleanup()

if __name__ == "__main__":
    # You can control sequence logging from here
    print(f"🔢 Sequence logging: {'ENABLED' if ENABLE_SEQUENCE_LOGGING else 'DISABLED'}")
    print(f"📊 Log frequency: Every {LOG_SEQUENCE_EVERY_N_PACKETS} packets")
    
    client = TestClient()
    try:
        client.run_test()
    except KeyboardInterrupt:
        logger.info("Manual interruption detected. Cleaning up...")
        client.cleanup()<|MERGE_RESOLUTION|>--- conflicted
+++ resolved
@@ -19,17 +19,11 @@
 
 # --- Configuration ---
 
-<<<<<<< HEAD
 SERVER_IP = "64.227.170.31" # !!! UPDATE with your server's local IP address !!!
 OTA_PORT = 8002
 MQTT_BROKER_HOST = "64.227.170.31"  # MQTT gateway IP
 
-=======
-SERVER_IP = "192.168.1.166" # !!! UPDATE with your server's local IP address !!!
-OTA_PORT = 8003
-MQTT_BROKER_HOST = "192.168.1.166"  # MQTT gateway IP
- 
->>>>>>> b23aaa53
+
 
 MQTT_BROKER_PORT = 1883
 # DEVICE_MAC is now dynamically generated for uniqueness
