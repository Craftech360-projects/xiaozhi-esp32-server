# In development, please create a data directory in the project root, then create an empty file named [.config.yaml] in the data directory
# Then modify whatever configuration you want to override in the [.config.yaml] file, instead of modifying the [config.yaml] file
# The system will prioritize reading the configuration from the [data/.config.yaml] file. If the configuration in the [.config.yaml] file doesn't exist, the system will automatically read the configuration from the [config.yaml] file.
# This approach minimizes configuration and protects your key security.
# If you use the smart control panel, all the following configurations will not take effect, please modify configurations in the smart control panel

# #####################################################################################
# #############################Server Basic Runtime Configuration####################################
server:
  # Server listening address and port
  ip: 0.0.0.0
  port: 8000
  # HTTP service port for simple OTA interface (single service deployment) and visual analysis interface
  http_port: 8003
  # This websocket configuration refers to the websocket address sent by the OTA interface to devices
  # If using the default configuration, the OTA interface will automatically generate the websocket address and output it in the startup log. You can directly access the OTA interface with a browser to confirm this address
  # When deploying with docker or using public network deployment (using SSL, domain names), it may not be accurate
  # So if you deploy with docker, set websocket to the LAN address
  # If you deploy on public network, set websocket to the public network address
  websocket: ws://your-ip-or-domain:port/toy/v1/
  # Visual analysis interface address
  # Visual analysis interface address sent to devices
  # If using the default configuration below, the system will automatically generate the visual recognition address and output it in the startup log. You can directly access this address with a browser to confirm
  # When deploying with docker or using public network deployment (using SSL, domain names), it may not be accurate
  # So if you deploy with docker, set vision_explain to the LAN address
  # If you deploy on public network, set vision_explain to the public network address
  vision_explain: http://your-ip-or-domain:port/mcp/vision/explain
  # OTA return message timezone offset
  timezone_offset: +8
  # Authentication configuration
  auth:
    # Enable authentication
    enabled: false
    # Device tokens, can be written into your own defined tokens during firmware compilation
    # If the token on firmware corresponds to the following token, it can connect to this server
    tokens:
      - token: "your-token1" # Device 1 token
        name: "your-device-name1"  # Device 1 identifier
      - token: "your-token2"  # Device 2 token
        name: "your-device-name2" # Device 2 identifier
    # Optional: Device whitelist, if set, whitelisted devices can connect with any token.
    #allowed_devices:
    #  - "24:0A:C4:1D:3B:F0"  # MAC address list
log:
  # Set console output log format: time, log level, tag, message
  log_format: "<green>{time:YYMMDD HH:mm:ss}</green>[{version}_{selected_module}][<light-blue>{extra[tag]}</light-blue>]-<level>{level}</level>-<light-green>{message}</light-green>"
  # Set log file output format: time, log level, tag, message
  log_format_file: "{time:YYYY-MM-DD HH:mm:ss} - {version}_{selected_module} - {name} - {level} - {extra[tag]} - {message}"
  # Set log level: INFO, DEBUG
  log_level: INFO
  # Set log path
  log_dir: tmp
  # Set log file
  log_file: "server.log"
  # Set data file path
  data_dir: data

# Delete the sound file when you are done using it
delete_audio: true
# How long after no voice input to disconnect (seconds), default 2 minutes, i.e., 120 seconds
close_connection_no_voice_time: 120
# TTS request timeout (seconds)
tts_timeout: 10
# Enable wake word acceleration
enable_wakeup_words_response_cache: true
# Whether to reply with wake word at opening
enable_greeting: true
# Whether to enable notification sound after finishing speech
enable_stop_tts_notify: false
# Whether to enable notification sound after finishing speech, sound effect address
stop_tts_notify_voice: "config/assets/tts_notify.mp3"

exit_commands:
  - "exit"
  - "close"

xiaozhi:
  type: hello
  version: 1
  transport: websocket
  audio_params:
    format: opus
    sample_rate: 16000
    channels: 1
    frame_duration: 60

# Module test configuration
module_test:
  test_sentences:
    - "Hello, please introduce yourself"
    - "What's the weather like today?"
    - "Please summarize the basic principles and application prospects of quantum computing in 100 words"

# Wake words, used to identify wake words vs speech content
wakeup_words:
  - "Hello Xiaozhi"
  - "Hey hello there"
  - "Hello Xiaozhi"
  - "Xiao Ai"
  - "Hello Xiaoxin"
  - "Hello Xiaoxin"
  - "Xiaomei"
  - "Xiaolong Xiaolong"
  - "Miaomiao"
  - "Xiaobin Xiaobin"
  - "Xiaobing Xiaobing"
# MCP endpoint address
mcp_endpoint: your-endpoint-websocket-address
# Plugin basic configuration
plugins:
  # Weather plugin configuration, fill in your api_key here
  # This key is a shared project key, may be limited if used frequently
  # For stability, apply for your own replacement, 1000 free calls per day
  # Application address: https://console.qweather.com/#/apps/create-key/over
  # After application, you can find your apihost through this link: https://console.qweather.com/setting?lang=zh
  get_weather: {"api_host":"mj7p3y7naa.re.qweatherapi.com", "api_key": "a861d0d5e7bf4ee1a83d9a9e4f96d4da", "default_location": "Guangzhou" }
  # News plugin configuration, pass the corresponding URL link according to the type of news needed, default supports social, technology, finance news
  # More types of news lists see https://www.chinanews.com.cn/rss/
  get_news_from_chinanews:
    default_rss_url: "https://www.chinanews.com.cn/rss/society.xml"
    society_rss_url: "https://www.chinanews.com.cn/rss/society.xml"
    world_rss_url: "https://www.chinanews.com.cn/rss/world.xml"
    finance_rss_url: "https://www.chinanews.com.cn/rss/finance.xml"
  get_news_from_newsnow:
    url: "https://newsnow.busiyi.world/api/s?id="
    news_sources: "The Paper;Baidu Hot Search;Cailian Press"
  home_assistant:
    devices:
      - Living room,toy light,switch.cuco_cn_460494544_cp1_on_p_2_1
      - Bedroom,table lamp,switch.iot_cn_831898993_socn1_on_p_2_1
    base_url: http://homeassistant.local:8123
    api_key: your-home-assistant-api-access-token
  play_music:
    music_dir: "./music"  # Music file storage path, will search for music files from this directory and subdirectories
    music_ext: # Music file types, p3 format is most efficient
      - ".mp3"
      - ".wav"
      - ".p3"
    refresh_time: 300 # Music list refresh interval in seconds

# #####################################################################################
# ################################Character Model Configuration######################################

prompt: |
  You are Xiaozhi/Xiaozhi, a post-00s girl from Taiwan Province, China. You speak in a very Taiwan style, with expressions like "Really? No way!" and love using popular memes like "LMAO" and "What are you doing", but secretly study your boyfriend's programming books.
  [Core Characteristics]
  - Speak rapidly like a machine gun, but suddenly switch to super gentle tone
  - High density of memes
  - Hidden talent for tech topics (can understand basic code but pretends not to)
  [Interaction Guidelines]
  When users:
  - Tell cold jokes → Respond with exaggerated laughter + imitate Taiwan drama tone "What the heck!"
  - Discuss relationships → Show off programmer boyfriend but complain "He only gives keyboards as gifts"
  - Ask professional knowledge → First answer with memes, only show real understanding when pressed
  Never:
  - Long-winded speeches, rambling
  - Long serious conversations

# End prompt
end_prompt:
  enable: true # Whether to enable end prompt
  # End prompt
  prompt: |
    Please start with "Time flies so fast" and use emotional, reluctant words to end this conversation!

# The module selected for specific processing
selected_module:
  # Voice Activity Detection module, default uses SileroVAD model
  VAD: SileroVAD
  # Automatic Speech Recognition module
  # FunASR: Multilingual (Chinese/English) - good general purpose
  # SherpaZipformerGigaspeechEN: English-only (RECOMMENDED for kids/English-only bots)
  ASR: FunASR
  # Will call actual LLM adapter based on configuration name's type
  LLM: ChatGLMLLM
  # Vision Language Large Model
  VLLM: ChatGLMVLLM
  # TTS will call actual TTS adapter based on configuration name's type
  TTS: EdgeTTS
  # Memory module, default no memory; if you want ultra-long memory, recommend mem0ai; if privacy is important, use local mem_local_short
  Memory: nomem
  # Intent recognition module, when enabled, can play music, control volume, recognize exit commands.
  # If you don't want intent recognition, set to: nointent
  # Intent recognition can use intent_llm. Pros: strong versatility, Cons: adds serial pre-intent recognition module, increases processing time, supports volume control and other IoT operations
  # Intent recognition can use function_call, Cons: requires selected LLM to support function_call, Pros: on-demand tool calling, fast speed, theoretically can handle all IoT commands
  # Default free ChatGLMLLM already supports function_call, but for stability recommend setting LLM to: DoubaoLLM, using specific model_name: doubao-1-5-pro-32k-250115
  Intent: function_call

# Intent recognition, used to understand user intent, e.g., play music
Intent:
  # Don't use intent recognition
  nointent:
    # Don't change type
    type: nointent
  intent_llm:
    # Don't change type
    type: intent_llm
    # Equipped with independent thinking model for intent recognition
    # If not filled, will default to using selected_module.LLM model as intent recognition thinking model
    # If you don't want to use selected_module.LLM for intent recognition, better to use independent LLM for intent recognition, e.g., use free ChatGLMLLM
    llm: ChatGLMLLM
    # Modules under plugins_func/functions can be configured to select which modules to load, after loading, conversations support corresponding function calls
    # System has already loaded "handle_exit_intent (exit recognition)", "play_music (music playback)" plugins by default, please don't load repeatedly
    # Below are examples of loading weather query, role switching, news query plugins
    functions:
      - get_weather
      - get_news_from_newsnow
      - play_music
  function_call:
    # Don't change type
    type: function_call
    # Modules under plugins_func/functions can be configured to select which modules to load, after loading, conversations support corresponding function calls
    # System has already loaded "handle_exit_intent (exit recognition)", "play_music (music playback)" plugins by default, please don't load repeatedly
    # Below are examples of loading weather query, role switching, news query plugins
    functions:
      - change_role
      - get_weather
      # - get_news_from_chinanews
      - get_news_from_newsnow
      # play_music is server built-in music playback, hass_play_music is external program music playback controlled through home assistant
      # If using hass_play_music, don't enable play_music, keep only one of the two
      - play_music
      #- hass_get_state
      #- hass_set_state
      #- hass_play_music

Memory:
  mem0ai:
    type: mem0ai
    # https://app.mem0.ai/dashboard/api-keys
    # 1000 free calls per month
    api_key: your-mem0ai-api-key
  nomem:
    # If you don't want to use memory function, you can use nomem
    type: nomem
  mem_local_short:
    # Local memory function, summarized through selected_module's llm, data saved locally on server, not uploaded to external servers
    type: mem_local_short
    # Equipped with independent thinking model for memory storage
    # If not filled, will default to using selected_module.LLM model as intent recognition thinking model
    # If you don't want to use selected_module.LLM for memory storage, better to use independent LLM for intent recognition, e.g., use free ChatGLMLLM
    llm: ChatGLMLLM

# #####################################################################################
# ################################English-Only ASR Setup Guide###############################
# For English-only applications (kids bots, English tutoring, etc.), use these models:
# 
# 🏆 RECOMMENDED: SherpaZipformerGigaspeechEN
#   - Best for: Kids, conversational AI, large vocabulary
#   - Training: 10,000+ hours English (podcasts, YouTube, audiobooks)
#   - Size: ~335MB, Speed: Very Fast, Accuracy: Excellent
#   - Multi-client: Perfect for multiple kids simultaneously
#   - Auto-download: From GitHub releases
#
# ⚡ FASTEST: SherpaWhisperTinyEN  
#   - Best for: Quick responses, resource-constrained devices
#   - Size: ~153MB, Speed: Fastest, Accuracy: Good
#   - Auto-download: From Hugging Face
#
# 🎯 BALANCED: SherpaWhisperBaseEN
#   - Best for: General purpose English ASR
#   - Size: ~74MB, Speed: Fast, Accuracy: Very Good
#
# To use English-only ASR:
# 1. Change selected_module.ASR to: SherpaZipformerGigaspeechEN
# 2. Start server - model downloads automatically
# 3. Enjoy 3x faster processing than multilingual models!
# #####################################################################################

ASR:

  DeepgramASR:
   
    type: deepgram
    api_key: 2bc99f78312157bb1e017a2596b45c71bfe5f6ba
   
    model: nova-3
   
    language: en-IN
   
    smart_format: true
   
    punctuate: true
   
    diarize: false
   
    multichannel: false
    output_dir: tmp/
   
    timeout: 60
  FunASR:
    type: fun_local
    model_dir: models/SenseVoiceSmall
    output_dir: tmp/
  FunASRServer:
    # Deploy FunASR independently, use FunASR's API service, just five commands
    # First: mkdir -p ./funasr-runtime-resources/models
    # Second: sudo docker run -p 10096:10095 -it --privileged=true -v $PWD/funasr-runtime-resources/models:/workspace/models registry.cn-hangzhou.aliyuncs.com/funasr_repo/funasr:funasr-runtime-sdk-online-cpu-0.1.12
    # After the previous command executes, it will enter the container, continue with third: cd FunASR/runtime
    # Don't exit the container, continue executing fourth in the container: nohup bash run_server_2pass.sh --download-model-dir /workspace/models --vad-dir damo/speech_fsmn_vad_zh-cn-16k-common-onnx --model-dir damo/speech_paraformer-large-vad-punc_asr_nat-zh-cn-16k-common-vocab8404-onnx  --online-model-dir damo/speech_paraformer-large_asr_nat-zh-cn-16k-common-vocab8404-online-onnx  --punc-dir damo/punc_ct-transformer_zh-cn-common-vad_realtime-vocab272727-onnx --lm-dir damo/speech_ngram_lm_zh-cn-ai-wesp-fst --itn-dir thuduj12/fst_itn_zh --hotword /workspace/models/hotwords.txt > log.txt 2>&1 &
    # After the previous command executes, it will enter the container, continue with fifth: tail -f log.txt
    # After executing the fifth command, you'll see model download logs, after download completion you can connect and use
    # Above is for CPU inference, if you have GPU, refer to: https://github.com/modelscope/FunASR/blob/main/runtime/docs/SDK_advanced_guide_online_zh.md
    type: fun_server
    host: 127.0.0.1
    port: 10096
    is_ssl: true
    api_key: none
    output_dir: tmp/
  SherpaASR:
    type: sherpa_onnx_local
    model_dir: models/sherpa-onnx-sense-voice-zh-en-ja-ko-yue-2024-07-17
    output_dir: tmp/
  SherpaWhisperTinyEN:
    type: sherpa_onnx_local
    model_dir: models/sherpa-onnx-whisper-tiny.en
    model_type: whisper
    output_dir: tmp/
  SherpaWhisperBaseEN:
    type: sherpa_onnx_local
    model_dir: models/sherpa-onnx-whisper-base.en
    model_type: whisper
    output_dir: tmp/
  SherpaWhisperSmallEN:
    type: sherpa_onnx_local
    model_dir: models/sherpa-onnx-whisper-small.en
    model_type: whisper
    output_dir: tmp/
  # English-only Zipformer model (good for streaming)
  SherpaZipformerEN:
    type: sherpa_onnx_local
    model_dir: models/sherpa-onnx-zipformer-en-2023-04-01
    model_type: zipformer
    output_dir: tmp/
  # 🏆 RECOMMENDED: English Gigaspeech model (best for kids, large vocabulary)
  # Trained on 10,000+ hours of English audio (podcasts, audiobooks, YouTube)
  # Perfect for children's companion bots - handles creative language and multiple clients
  # Auto-downloads from GitHub: https://github.com/k2-fsa/sherpa-onnx/releases/
  SherpaZipformerGigaspeechEN:
    type: sherpa_onnx_local
    model_dir: models/sherpa-onnx-zipformer-gigaspeech-2023-12-12
    model_type: zipformer
    output_dir: tmp/
  # English Paraformer model (alternative architecture)
  SherpaParaformerEN:
    type: sherpa_onnx_local
    model_dir: models/sherpa-onnx-paraformer-en-2023-10-24
    model_type: paraformer
    output_dir: tmp/
  DoubaoASR:
    # You can apply for related Keys and other information here
    # https://console.volcengine.com/speech/app
    # The difference between DoubaoASR and DoubaoStreamASR is: DoubaoASR is charged per call, DoubaoStreamASR is charged per time
    # Generally, per-call charging is cheaper, but DoubaoStreamASR uses large model technology with better results
    type: doubao
    appid: your-volcengine-speech-synthesis-service-appid
    access_token: your-volcengine-speech-synthesis-service-access-token
    cluster: volcengine_input_common
    # Hot words, replacement words usage process: https://www.volcengine.com/docs/6561/155738
    boosting_table_name: (optional)your-hot-word-file-name
    correct_table_name: (optional)your-replacement-word-file-name
    output_dir: tmp/
  DoubaoStreamASR:
    # You can apply for related Keys and other information here
    # https://console.volcengine.com/speech/app
    # The difference between DoubaoASR and DoubaoStreamASR is: DoubaoASR is charged per call, DoubaoStreamASR is charged per time
    # Activation address https://console.volcengine.com/speech/service/10011
    # Generally, per-call charging is cheaper, but DoubaoStreamASR uses large model technology with better results
    type: doubao_stream
    appid: your-volcengine-speech-synthesis-service-appid
    access_token: your-volcengine-speech-synthesis-service-access-token
    cluster: volcengine_input_common
    # Hot words, replacement words usage process: https://www.volcengine.com/docs/6561/155738
    boosting_table_name: (optional)your-hot-word-file-name
    correct_table_name: (optional)your-replacement-word-file-name
    output_dir: tmp/
  TencentASR:
    # token application address: https://console.cloud.tencent.com/cam/capi
    # Free resource collection: https://console.cloud.tencent.com/asr/resourcebundle
    type: tencent
    appid: your-tencent-speech-synthesis-service-appid
    secret_id: your-tencent-speech-synthesis-service-secret-id
    secret_key: your-tencent-speech-synthesis-service-secret-key
    output_dir: tmp/
  AliyunASR:
    # Alibaba Cloud Intelligent Speech Interaction Service, need to first activate the service on Alibaba Cloud platform, then obtain verification information
    # Platform address: https://nls-portal.console.aliyun.com/
    # appkey address: https://nls-portal.console.aliyun.com/applist
    # token address: https://nls-portal.console.aliyun.com/overview
    # Define ASR API type
    type: aliyun
    appkey: your-alibaba-cloud-intelligent-speech-interaction-service-project-appkey
    token: your-alibaba-cloud-intelligent-speech-interaction-service-accesstoken-temporary-24hours-for-long-term-use-access-key-id-access-key-secret-below
    access_key_id: your-alibaba-cloud-account-access-key-id
    access_key_secret: your-alibaba-cloud-account-access-key-secret
    output_dir: tmp/
  BaiduASR:
    # Get AppID, API Key, Secret Key: https://console.bce.baidu.com/ai-engine/old/#/ai/speech/app/list
    # View resource quotas: https://console.bce.baidu.com/ai-engine/old/#/ai/speech/overview/resource/list
    type: baidu
    app_id: your-baidu-speech-technology-appid
    api_key: your-baidu-speech-technology-apikey
    secret_key: your-baidu-speech-technology-secretkey
    # Language parameter, 1537 for Mandarin, specific reference: https://ai.baidu.com/ai-doc/SPEECH/0lbxfnc9b
    dev_pid: 1537
    output_dir: tmp/
  GoogleSpeechV2:
    # Google Cloud Speech-to-Text v2 with Chirp 2 model
    # Chirp 2 is Google's next-generation universal speech model with improved accuracy
    # Setup instructions:
    # 1. Enable Speech-to-Text API v2 in Google Cloud Console: https://console.cloud.google.com/apis/library/speech.googleapis.com
    # 2. Create a service account: https://console.cloud.google.com/iam-admin/serviceaccounts
    # 3. Download JSON credentials and set the path below
    # Pricing: https://cloud.google.com/speech-to-text/v2/pricing
    type: google_speech_v2
    # Google Cloud project ID
    project_id: gen-lang-client-0652043794
    # Processing location for Chirp 2 (available in: us-central1, europe-west4, asia-southeast1)
    # Note: API resource uses 'global' but processing happens in this region
    location: us-central1
    # Path to service account credentials JSON file
    credentials_path: "C:\\Users\\Acer\\Cheeko-esp32-server\\main\\xiaozhi-server\\gen-lang-client-0652043794-e5f4175261a8.json"
    # Model to use (chirp_2 for best accuracy, latest_long for standard)
    model: chirp_2
    # Language codes - Chirp 2 supports multiple languages simultaneously
    # Examples: ["en-US"], ["zh-CN"], ["en-US", "zh-CN"] for multilingual
    language_codes: 
      - en-US
    # Audio encoding (LINEAR16 for PCM, OGG_OPUS for Opus)
    encoding: LINEAR16
    # Sample rate in Hz (16000 recommended)
    sample_rate_hertz: 16000
    # Enable automatic punctuation
    enable_automatic_punctuation: true
    # Enable word-level timestamps
    enable_word_time_offsets: false
    # Enable word confidence scores
    enable_word_confidence: false
    # Enable spoken punctuation (e.g., "period", "comma")
    enable_spoken_punctuation: false
    # Enable spoken emojis (e.g., "smiley face")
    enable_spoken_emojis: false
    output_dir: tmp/

VAD:
  SileroVAD:
    type: silero
    threshold: 0.5
    threshold_low: 0.2  # Low threshold for hysteresis
    model_dir: models/snakers4_silero-vad
    min_silence_duration_ms: 1000  # If speaking pauses are long, you can set this value larger
    frame_window_threshold: 3  # Minimum frames with voice detection to trigger VAD (default: 3)
  
  TenVAD_ONNX:
    type: ten_vad_onnx
    model_path: models/ten-vad-onnx
    sample_rate: 16000
    hop_size: 256  # TEN VAD frame size (16ms at 16kHz)
    frame_size: 512  # Processing frame size
    threshold: 0.5  # High threshold for voice detection
    threshold_low: 0.2  # Low threshold for hysteresis
    min_silence_duration_ms: 1000  # Silence duration before ending speech
    frame_window_threshold: 3  # Minimum frames with voice detection to trigger VAD

LLM:
  # All openai types can modify hyperparameters, using AliLLM as example
  # Currently supported types are openai, dify, ollama, can adapt yourself
  AliLLM:
    # Define LLM API type
    type: openai
    # You can find your api_key here https://bailian.console.aliyun.com/?apiKey=1#/api-key
    base_url: https://dashscope.aliyuncs.com/compatible-mode/v1
    model_name: qwen-turbo
    api_key: your-deepseek-web-key
    temperature: 0.7  # Temperature value
    max_tokens: 500   # Maximum generation token count
    top_p: 1
    top_k: 50
    frequency_penalty: 0  # Frequency penalty
  AliAppLLM:
    # Define LLM API type
    type: AliBL
    base_url: https://dashscope.aliyuncs.com/compatible-mode/v1
    app_id: your-app-id
    # You can find your api_key here https://bailian.console.aliyun.com/?apiKey=1#/api-key
    api_key: your-api-key
    # Whether not to use local prompt: true|false (default don't use, please set prompt in Bailian application)
    is_no_prompt: true
    # Ali_memory_id: false (don't use)|your-memory-id (please get from Bailian application settings)
    # Tips!: Ali_memory doesn't implement multi-user storage memory (memory called by id)
    ali_memory_id: false
  DoubaoLLM:
    # Define LLM API type
    type: openai
    # First activate service, open the following URL, search for Doubao-1.5-pro in activated services and activate it
    # Activation address: https://console.volcengine.com/ark/region:ark+cn-beijing/openManagement?LLM=%7B%7D&OpenTokenDrawer=false
    # Free quota 500000 tokens
    # After activation, get key here: https://console.volcengine.com/ark/region:ark+cn-beijing/apiKey?apikey=%7B%7D
    base_url: https://ark.cn-beijing.volces.com/api/v3
    model_name: doubao-1-5-pro-32k-250115
    api_key: your-doubao-web-key
  DeepSeekLLM:
    # Define LLM API type
    type: openai
    # You can find your api key here https://platform.deepseek.com/
    model_name: deepseek-chat
    url: https://api.deepseek.com
    api_key: your-deepseek-web-key
  ChatGLMLLM:
    # Define LLM API type
    type: openai
    # glm-4-flash is free, but still needs registration and api_key
    # You can find your api key here https://bigmodel.cn/usercenter/proj-mgmt/apikeys
    model_name: glm-4-flash
    url: https://open.bigmodel.cn/api/paas/v4/
    api_key: your-chat-glm-web-key
  OllamaLLM:
    # Define LLM API type
    type: ollama
    model_name: qwen2.5 #  Model name to use, need to download with ollama pull beforehand
    base_url: http://localhost:11434  # Ollama service address
  DifyLLM:
    # Define LLM API type
    type: dify
    # Recommend using locally deployed dify interface, some regions in China may have restricted access to dify public cloud interface
    # If using DifyLLM, prompt in config file is invalid, need to set prompt in dify console
    base_url: https://api.dify.ai/v1
    api_key: your-dify-llm-web-key
    # Conversation mode to use: can choose workflow workflows/run, conversation mode chat-messages, text generation completion-messages
    # When using workflows for return, input parameter is query, return parameter name should be set to answer
    # Text generation default input parameter is also query
    mode: chat-messages
  GeminiLLM:
    type: gemini
    # Google Gemini API, need to first create API key in Google Cloud console and get api_key
    # If using within China, please comply with "Interim Measures for the Management of Generative AI Services"
    # token application address: https://aistudio.google.com/apikey
    # If deployment location cannot access interface, need to enable VPN
    api_key: your-gemini-web-key
    model_name: "gemini-2.0-flash"
    http_proxy: ""  #"http://127.0.0.1:10808"
    https_proxy: "" #http://127.0.0.1:10808"
  CozeLLM:
    # Define LLM API type
    type: coze
    # You can find personal token here
    # https://www.coze.cn/open/oauth/pats
    # bot_id and user_id content should be written within quotes
    bot_id: "your-bot-id"
    user_id: "your-user-id"
    personal_access_token: your-coze-personal-token
  VolcesAiGatewayLLM:
    # Volcano Engine - Edge Large Model Gateway
    # Define LLM API type
    type: openai
    # First activate service, open the following URL, create gateway access key, search and check Doubao-pro-32k-functioncall, activate
    # If you need to use speech synthesis provided by edge large model gateway, also check Doubao-speech-synthesis, see TTS.VolcesAiGatewayTTS configuration
    # https://console.volcengine.com/vei/aigateway/
    # After activation, get key here: https://console.volcengine.com/vei/aigateway/tokens-list
    base_url: https://ai-gateway.vei.volces.com/v1
    model_name: doubao-pro-32k-functioncall
    api_key: your-gateway-access-key
  LMStudioLLM:
    # Define LLM API type
    type: openai
    model_name: deepseek-r1-distill-llama-8b@q4_k_m # Model name to use, need to download from community beforehand
    url: http://localhost:1234/v1 # LM Studio service address
    api_key: lm-studio # LM Studio service fixed API Key
  HomeAssistant:
    # Define LLM API type
    type: homeassistant
    base_url: http://homeassistant.local:8123
    agent_id: conversation.chatgpt
    api_key: your-home-assistant-api-access-token
  FastgptLLM:
    # Define LLM API type
    type: fastgpt
    # If using fastgpt, prompt in config file is invalid, need to set prompt in fastgpt console
    base_url: https://host/api/v1
    # You can find your api_key here
    # https://cloud.tryfastgpt.ai/account/apikey
    api_key: your-fastgpt-key
    variables:
      k: "v"
      k2: "v2"
  XinferenceLLM:
    # Define LLM API type
    type: xinference
    # Xinference service address and model name
    model_name: qwen2.5:72b-AWQ  # Model name to use, need to start corresponding model in Xinference beforehand
    base_url: http://localhost:9997  # Xinference service address
  XinferenceSmallLLM:
    # Define lightweight LLM API type for intent recognition
    type: xinference
    # Xinference service address and model name
    model_name: qwen2.5:3b-AWQ  # Small model name to use for intent recognition
    base_url: http://localhost:9997  # Xinference service address
# VLLM configuration (Vision Language Large Model)
VLLM:
  ChatGLMVLLM:
    type: openai
    # glm-4v-flash is Zhipu's free AI vision model, need to first create API key in Zhipu AI platform and get api_key
    # You can find your api key here https://bigmodel.cn/usercenter/proj-mgmt/apikeys
    model_name: glm-4v-flash  # Zhipu AI vision model
    url: https://open.bigmodel.cn/api/paas/v4/
    api_key: your-api-key
  QwenVLVLLM:
    type: openai
    model_name: qwen2.5-vl-3b-instruct
    url: https://dashscope.aliyuncs.com/compatible-mode/v1
    # You can find your api key here https://bailian.console.aliyun.com/?apiKey=1#/api-key
    api_key: your-api-key
TTS:
  # Currently supported types are edge, doubao, can adapt yourself
  EdgeTTS:
    # Define TTS API type
    type: edge
    voice: zh-CN-XiaoxiaoNeural
    output_dir: tmp/
  DoubaoTTS:
    # Define TTS API type
    type: doubao
    # Volcano Engine Speech Synthesis Service, need to first create application in Volcano Engine console and get appid and access_token
    # Volcano Engine Speech must be purchased, starting price 30 yuan, gives 100 concurrency. If using free version, only 2 concurrency, will often report tts errors
    # After purchasing service and free voices, may need to wait about half hour before use.
    # Regular voices activate here: https://console.volcengine.com/speech/service/8
    # Taiwan Xiaohe voice activate here: https://console.volcengine.com/speech/service/10007, after activation set voice below to zh_female_wanwanxiaohe_moon_bigtts
    api_url: https://openspeech.bytedance.com/api/v1/tts
    voice: BV001_streaming
    output_dir: tmp/
    authorization: "Bearer;"
    appid: your-volcano-engine-speech-synthesis-service-appid
    access_token: your-volcano-engine-speech-synthesis-service-access-token
    cluster: volcano_tts
    speed_ratio: 1.0
    volume_ratio: 1.0
    pitch_ratio: 1.0
  #Volcano tts, supports bidirectional streaming tts
  HuoshanDoubleStreamTTS:
    type: huoshan_double_stream
    # Visit https://console.volcengine.com/speech/service/10007 to activate speech synthesis large model, purchase voices
    # Get appid and access_token at bottom of page
    # Resource ID is fixed: volc.service_type.10029 (Large model speech synthesis and mixing)
    # If using Gizwits, change interface address to wss://bytedance.gizwitsapi.com/api/v3/tts/bidirection
    # Gizwits doesn't need to fill appid
    ws_url: wss://openspeech.bytedance.com/api/v3/tts/bidirection
    appid: your-volcano-engine-speech-synthesis-service-appid
    access_token: your-volcano-engine-speech-synthesis-service-access-token
    resource_id: volc.service_type.10029
    speaker: zh_female_wanwanxiaohe_moon_bigtts
  CosyVoiceSiliconflow:
    type: siliconflow
    # SiliconFlow TTS
    # token application address https://cloud.siliconflow.cn/account/ak
    model: FunAudioLLM/CosyVoice2-0.5B
    voice: FunAudioLLM/CosyVoice2-0.5B:alex
    output_dir: tmp/
    access_token: your-siliconflow-api-key
    response_format: wav
  CozeCnTTS:
    type: cozecn
    # COZECN TTS
    # token application address https://www.coze.cn/open/oauth/pats
    voice: 7426720361733046281
    output_dir: tmp/
    access_token: your-coze-web-key
    response_format: wav
  VolcesAiGatewayTTS:
    type: openai
    # Volcano Engine - Edge Large Model Gateway
    # First activate service, open the following URL, create gateway access key, search and check Doubao-speech-synthesis, activate
    # If you need to use LLM provided by edge large model gateway, also check Doubao-pro-32k-functioncall, see LLM.VolcesAiGatewayLLM configuration
    # https://console.volcengine.com/vei/aigateway/
    # After activation, get key here: https://console.volcengine.com/vei/aigateway/tokens-list
    api_key: your-gateway-access-key
    api_url: https://ai-gateway.vei.volces.com/v1/audio/speech
    model: doubao-tts
    # Voice list see https://www.volcengine.com/docs/6561/1257544
    voice: zh_male_shaonianzixin_moon_bigtts
    speed: 1
    output_dir: tmp/
  FishSpeech:
    # Follow tutorial: https://github.com/xinnan-tech/xiaozhi-esp32-server/blob/main/docs/fish-speech-integration.md
    type: fishspeech
    output_dir: tmp/
    response_format: wav
    reference_id: null
    reference_audio: ["config/assets/wakeup_words.wav",]
    reference_text: ["Hello, I'm Xiaozhi, a Taiwanese girl with a nice voice. So happy to meet you! What have you been up to lately? Don't forget to give me some interesting gossip, I love hearing gossip!",]
    normalize: true
    max_new_tokens: 1024
    chunk_length: 200
    top_p: 0.7
    repetition_penalty: 1.2
    temperature: 0.7
    streaming: false
    use_memory_cache: "on"
    seed: null
    channels: 1
    rate: 44100
    api_key: "your-api-key"
    api_url: "http://127.0.0.1:8080/v1/tts"
  GPT_SOVITS_V2:
    # Define TTS API type
    # TTS startup method:
    # python api_v2.py -a 127.0.0.1 -p 9880 -c GPT_SoVITS/configs/demo.yaml
    type: gpt_sovits_v2
    url: "http://127.0.0.1:9880/tts"
    output_dir: tmp/
    text_lang: "auto"
    ref_audio_path: "demo.wav"
    prompt_text: ""
    prompt_lang: "zh"
    top_k: 5
    top_p: 1
    temperature: 1
    text_split_method: "cut0"
    batch_size: 1
    batch_threshold: 0.75
    split_bucket: true
    return_fragment: false
    speed_factor: 1.0
    streaming_mode: false
    seed: -1
    parallel_infer: true
    repetition_penalty: 1.35
    aux_ref_audio_paths: []
  GPT_SOVITS_V3:
    # Define TTS API type GPT-SoVITS-v3lora-20250228
    # TTS startup method:
    # python api.py
    type: gpt_sovits_v3
    url: "http://127.0.0.1:9880"
    output_dir: tmp/
    text_language: "auto"
    refer_wav_path: "caixukun.wav"
    prompt_language: "zh"
    prompt_text: ""
    top_k: 15
    top_p: 1.0
    temperature: 1.0
    cut_punc: ""
    speed: 1.0
    inp_refs: []
    sample_steps: 32
    if_sr: false
  MinimaxTTS:
    # Minimax Speech Synthesis Service, need to first create account and recharge on minimax platform, and obtain login information
    # Platform address: https://platform.minimaxi.com/
    # Recharge address: https://platform.minimaxi.com/user-center/payment/balance
    # group_id address: https://platform.minimaxi.com/user-center/basic-information
    # api_key address: https://platform.minimaxi.com/user-center/basic-information/interface-key
    # Define TTS API type
    type: minimax
    output_dir: tmp/
    group_id: your-minimax-platform-group-id
    api_key: your-minimax-platform-interface-key
    model: "speech-01-turbo"
    # This setting will take priority over voice_id setting in voice_setting; if neither is set, defaults to female-shaonv
    voice_id: "female-shaonv"
    # The following can be left unset, using default settings
    # voice_setting:
    #     voice_id: "male-qn-qingse"
    #     speed: 1
    #     vol: 1
    #     pitch: 0
    #     emotion: "happy"
    # pronunciation_dict:
    #     tone:
    #       - "process/(chu3)(li3)"
    #       - "danger/dangerous"
    # audio_setting:
    #     sample_rate: 32000
    #     bitrate: 128000
    #     format: "mp3"
    #     channel: 1
    # timber_weights:
    #   -
    #     voice_id: male-qn-qingse
    #     weight: 1
    #   -
    #     voice_id: female-shaonv
    #     weight: 1
    # language_boost: auto
  AliyunTTS:
    # Alibaba Cloud Intelligent Speech Interaction Service, need to first activate service on Alibaba Cloud platform, then obtain verification information
    # Platform address: https://nls-portal.console.aliyun.com/
    # appkey address: https://nls-portal.console.aliyun.com/applist
    # token address: https://nls-portal.console.aliyun.com/overview
    # Define TTS API type
    type: aliyun
    output_dir: tmp/
    appkey: your-alibaba-cloud-intelligent-speech-interaction-service-project-appkey
    token: your-alibaba-cloud-intelligent-speech-interaction-service-accesstoken-temporary-24hours-for-long-term-use-access-key-id-access-key-secret-below
    voice: xiaoyun
    access_key_id: your-alibaba-cloud-account-access-key-id
    access_key_secret: your-alibaba-cloud-account-access-key-secret

    # The following can be left unset, using default settings
    # format: wav
    # sample_rate: 16000
    # volume: 50
    # speech_rate: 0
    # pitch_rate: 0
    # Add 302.ai TTS configuration
    # token application address: https://dash.302.ai/
  TencentTTS:
    # Tencent Cloud Intelligent Speech Interaction Service, need to first activate service on Tencent Cloud platform
    # appid, secret_id, secret_key application address: https://console.cloud.tencent.com/cam/capi
    # Free resource collection: https://console.cloud.tencent.com/tts/resourcebundle
    type: tencent
    output_dir: tmp/
    appid: your-tencent-cloud-appid
    secret_id: your-tencent-cloud-secret-id
    secret_key: your-tencent-cloud-secret-key
    region: ap-guangzhou
    voice: 101001

  TTS302AI:
    # 302AI Speech Synthesis Service, need to first create account and recharge on 302 platform, and obtain key information
    # Get api_key path: https://dash.302.ai/apis/list
    # Price: $35/million characters. Original Volcano ¥450 yuan/million characters
    type: doubao
    api_url: https://api.302ai.cn/doubao/tts_hd
    authorization: "Bearer "
    # Taiwan Xiaohe voice
    voice: "zh_female_wanwanxiaohe_moon_bigtts"
    output_dir: tmp/
    access_token: "your-302-api-key"
  GizwitsTTS:
    type: doubao
    # Volcano Engine as base, can fully use enterprise-grade Volcano Engine speech synthesis service
    # First 10,000 registered users will receive 5 yuan experience credit
    # Get API Key address: https://agentrouter.gizwitsapi.com/panel/token
    api_url: https://bytedance.gizwitsapi.com/api/v1/tts
    authorization: "Bearer "
    # Taiwan Xiaohe voice
    voice: "zh_female_wanwanxiaohe_moon_bigtts"
    output_dir: tmp/
    access_token: "your-gizwits-api-key"
  ACGNTTS:
    # Online website: https://acgn.ttson.cn/
    # token purchase: www.ttson.cn
    # For development questions please submit to QQ on website
    # Character id acquisition address: ctrl+f quick search character——website administrator doesn't allow publishing, can ask website administrator
    # Parameter meanings see development documentation: https://www.yuque.com/alexuh/skmti9/wm6taqislegb02gd?singleDoc#
    type: ttson
    token: your_token
    voice_id: 1695
    speed_factor: 1
    pitch_factor: 0
    volume_change_dB: 0
    to_lang: ZH
    url: https://u95167-bd74-2aef8085.westx.seetacloud.com:8443/flashsummary/tts?token=
    format: mp3
    output_dir: tmp/
    emotion: 1
  OpenAITTS:
    # OpenAI official text-to-speech service, supports most languages worldwide
    type: openai
    # You can get api key here
    # https://platform.openai.com/api-keys
    api_key: your-openai-api-key
    # Domestic use requires proxy
    api_url: https://api.openai.com/v1/audio/speech
    # Optional tts-1 or tts-1-hd, tts-1 faster tts-1-hd better quality
    model: tts-1
    # Speaker, options: alloy, echo, fable, onyx, nova, shimmer
    voice: onyx
    # Speed range 0.25-4.0
    speed: 1
    output_dir: tmp/
  CustomTTS:
    # Custom TTS interface service, request parameters can be customized, can integrate with many TTS services
    # Example with locally deployed KokoroTTS
    # If only CPU: docker run -p 8880:8880 ghcr.io/remsky/kokoro-fastapi-cpu:latest
    # If only GPU: docker run --gpus all -p 8880:8880 ghcr.io/remsky/kokoro-fastapi-gpu:latest
    # Requires interface to use POST method and return audio file
    type: custom
    method: POST
    url: "http://127.0.0.1:8880/v1/audio/speech"
    params: # Custom request parameters
      input: "{prompt_text}"
      response_format: "mp3"
      download_format: "mp3"
      voice: "zf_xiaoxiao"
      lang_code: "z"
      return_download_link: true
      speed: 1
      stream: false
    headers: # Custom request headers
      # Authorization: Bearer xxxx
    format: mp3 # Audio format returned by interface
    output_dir: tmp/
  LinkeraiTTS:
    type: linkerai
    api_url: https://tts.linkerai.cn/tts
    audio_format: "pcm"
    # Default access_token is for free testing use, please don't use this access_token for commercial purposes
    # If results are good, you can apply for your own token, application address: https://linkerai.cn
    # Parameter meanings see development documentation: https://tts.linkerai.cn/docs
    # Supports voice cloning, can upload your own audio, fill in voice parameter, when voice parameter is empty, uses default voice
    access_token: "U4YdYXVfpwWnk2t5Gp822zWPCuORyeJL"
    voice: "OUeAo1mhq6IBExi"
    output_dir: tmp/

<<<<<<< HEAD
# #####################################################################################
# ##############################Semantic Search Configuration########################### 
# Semantic search for improved music matching using vector embeddings
semantic_search:
  # Enable semantic search for music (requires Qdrant and sentence-transformers)
  enabled: false  # Set to true to enable
  # Qdrant vector database URL (can be local or cloud instance)
  qdrant_url: "https://your-qdrant-instance.com"  # Change to your Qdrant URL
  # Qdrant API key (required for cloud instances, optional for local)
  qdrant_api_key: "your-qdrant-api-key"  # Change to your API key
  # Vector collection name for music embeddings
  collection_name: "xiaozhi_music"
  # Sentence transformer model for embeddings (smaller models are faster)
  # Options: "all-MiniLM-L6-v2" (fast), "all-mpnet-base-v2" (better quality)
  embedding_model: "all-MiniLM-L6-v2"
  # Number of search results to return
  search_limit: 5
  # Minimum similarity score threshold (0.0 to 1.0, higher = more strict)
=======
semantic_search:
  # Enable semantic search for music (requires Qdrant and sentence-transformers)
  enabled: true  # Set to false to disable
  # Qdrant vector database URL - using same instance as memory system
  qdrant_url: "https://a2482b9f-2c29-476e-9ff0-741aaaaf632e.eu-west-1-0.aws.cloud.qdrant.io"
  # Qdrant API key - using your reference code's API key
  qdrant_api_key: "eyJhbGciOiJIUzI1NiIsInR5cCI6IkpXVCJ9.eyJhY2Nlc3MiOiJtIn0.zPBGAqVGy-edbbgfNOJsPWV496BsnQ4ELOFvsLNyjsk"
  # Vector collection name for music embeddings  
  collection_name: "xiaozhi_music"
  # Sentence transformer model for embeddings (fast and efficient)
  embedding_model: "all-MiniLM-L6-v2"
  # Number of search results to return
  search_limit: 5
  # Minimum similarity score threshold (0.5 = 50% similarity required)
>>>>>>> b32aa8d6
  min_score_threshold: 0.5<|MERGE_RESOLUTION|>--- conflicted
+++ resolved
@@ -904,26 +904,7 @@
     voice: "OUeAo1mhq6IBExi"
     output_dir: tmp/
 
-<<<<<<< HEAD
-# #####################################################################################
-# ##############################Semantic Search Configuration########################### 
-# Semantic search for improved music matching using vector embeddings
-semantic_search:
-  # Enable semantic search for music (requires Qdrant and sentence-transformers)
-  enabled: false  # Set to true to enable
-  # Qdrant vector database URL (can be local or cloud instance)
-  qdrant_url: "https://your-qdrant-instance.com"  # Change to your Qdrant URL
-  # Qdrant API key (required for cloud instances, optional for local)
-  qdrant_api_key: "your-qdrant-api-key"  # Change to your API key
-  # Vector collection name for music embeddings
-  collection_name: "xiaozhi_music"
-  # Sentence transformer model for embeddings (smaller models are faster)
-  # Options: "all-MiniLM-L6-v2" (fast), "all-mpnet-base-v2" (better quality)
-  embedding_model: "all-MiniLM-L6-v2"
-  # Number of search results to return
-  search_limit: 5
-  # Minimum similarity score threshold (0.0 to 1.0, higher = more strict)
-=======
+
 semantic_search:
   # Enable semantic search for music (requires Qdrant and sentence-transformers)
   enabled: true  # Set to false to disable
@@ -938,5 +919,4 @@
   # Number of search results to return
   search_limit: 5
   # Minimum similarity score threshold (0.5 = 50% similarity required)
->>>>>>> b32aa8d6
-  min_score_threshold: 0.5+  min_score_threshold: 0.5
