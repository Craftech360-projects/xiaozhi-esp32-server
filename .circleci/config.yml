version: 2.1

# =========================
# Executors
# =========================
executors:
  node-executor:
    docker:
      - image: cimg/node:20.14
    resource_class: large
    environment:
      NPM_CONFIG_RETRY: "3"
      NPM_CONFIG_FETCH_RETRY_MINTIMEOUT: "2000"
      NPM_CONFIG_FETCH_RETRY_MAXTIMEOUT: "10000"

  base-executor:
    docker:
      - image: cimg/base:stable
    resource_class: large

# =========================
# Reusable Jobs (parameterized)
# =========================
jobs:
  # Build a Node service (installs prod deps & archives the folder)
  build_node_service:
    parameters:
      service_name: { type: string }
<<<<<<< HEAD
      service_path: { type: string } # e.g. "main/mqtt-gateway"
=======
      service_path: { type: string }  # e.g. "main/mqtt-gateway"
>>>>>>> 9b290575
    executor: node-executor
    steps:
      - checkout
      - restore_cache:
          keys:
            - npm-<< parameters.service_name >>-v1-{{ checksum "<< parameters.service_path >>/package-lock.json" }}
            - npm-<< parameters.service_name >>-v1-{{ checksum "<< parameters.service_path >>/package.json" }}
            - npm-<< parameters.service_name >>-v1-
      - run:
          name: Install prod deps & archive bundle
          command: |
            set -eo pipefail
            SVC="<< parameters.service_name >>"
            DIR="<< parameters.service_path >>"
            echo "Building $SVC from $DIR"

            cd "$DIR"

            if [ -f package-lock.json ]; then
              npm ci --omit=dev --no-audit --no-fund
            else
              npm install --omit=dev --no-audit --no-fund
            fi

            node -v
            npm -v

            # sanity: entry file should exist (best-effort – checked in test job too)
            ls -la

            mkdir -p /tmp/workspace
            # archive the service directory including node_modules
            tar -czf "/tmp/workspace/${SVC}.tar.gz" -C "$(dirname "$DIR")" "$(basename "$DIR")"

            echo "${SVC}-${CIRCLE_SHA1:0:7}" > "/tmp/workspace/${SVC}-build-info"
            date -u +"%Y-%m-%dT%H:%M:%SZ" > "/tmp/workspace/${SVC}-build-date"

            echo "✅ ${SVC} archived to /tmp/workspace/${SVC}.tar.gz"
      - save_cache:
          paths:
            - << parameters.service_path >>/node_modules
          key: npm-<< parameters.service_name >>-v1-{{ checksum "<< parameters.service_path >>/package-lock.json" }}
      - persist_to_workspace:
          root: /tmp/workspace
          paths:
            - << parameters.service_name >>.tar.gz
            - << parameters.service_name >>-build-info
            - << parameters.service_name >>-build-date

  # Test a Node service (syntax + npm test if present)
  test_node_service:
    parameters:
      service_name: { type: string }
      service_path: { type: string }
<<<<<<< HEAD
      entry_file: { type: string, default: "app.js" }
=======
      entry_file:   { type: string, default: "app.js" }
>>>>>>> 9b290575
    executor: node-executor
    steps:
      - checkout
      - run:
          name: Install dev deps & run tests
          command: |
            set -eo pipefail
            SVC="<< parameters.service_name >>"
            DIR="<< parameters.service_path >>"
            ENTRY="<< parameters.entry_file >>"

            cd "$DIR"

            if [ -f package-lock.json ]; then
              npm ci --no-audit --no-fund
            else
              npm install --no-audit --no-fund
            fi

            # Syntax check (Node 20 supports --check)
            node --check "$ENTRY"

            # Optional unit tests
            if npm run | grep -qE '^  test'; then
              npm test
            else
              echo "No npm test script; skipping."
            fi
            echo "✅ Tests completed for $SVC"

  # Trivy scan for unpacked bundle
  security_scan_bundle:
    parameters:
      service_name: { type: string }
    executor: base-executor
    steps:
      - checkout
      - attach_workspace:
          at: /tmp/workspace
      - run:
          name: Install Trivy
          command: |
            set -eo pipefail
            sudo apt-get update -y
            sudo apt-get install -y wget apt-transport-https gnupg lsb-release
            wget -qO - https://aquasecurity.github.io/trivy-repo/deb/public.key | sudo apt-key add -
            echo "deb https://aquasecurity.github.io/trivy-repo/deb $(lsb_release -sc) main" | sudo tee /etc/apt/sources.list.d/trivy.list
            sudo apt-get update -y
            sudo apt-get install -y trivy
      - run:
          name: Scan bundle
          command: |
            set -eo pipefail
            SVC="<< parameters.service_name >>"
            ART="/tmp/workspace/${SVC}.tar.gz"
            test -f "$ART" || { echo "Artifact missing: $ART"; exit 1; }

            mkdir -p "/tmp/${SVC}-scan"
            tar -xzf "$ART" -C "/tmp/${SVC}-scan"

            trivy fs --exit-code 0 --severity HIGH,CRITICAL "/tmp/${SVC}-scan/"
            echo "✅ Trivy scan passed for $SVC"

  # PM2 deploy over SSH to Azure VM
  deploy_node_pm2_azure:
    parameters:
      service_name: { type: string }
<<<<<<< HEAD
      service_path: { type: string } # repo path; used for cwd value in pm2 config
      entry_file: { type: string, default: "app.js" }
      env: { type: string, default: "staging" } # staging|production
      http_port: { type: integer, default: 8884 }
      mqtt_port: { type: integer, default: 1883 }
=======
      service_path: { type: string }  # repo path; used for cwd value in pm2 config
      entry_file:   { type: string, default: "app.js" }
      env:          { type: string, default: "staging" } # staging|production
      http_port:    { type: integer, default: 8884 }
      mqtt_port:    { type: integer, default: 1883 }
>>>>>>> 9b290575
    executor: node-executor
    steps:
      - checkout
      - attach_workspace:
          at: /tmp/workspace
      - add_ssh_keys:
          fingerprints:
            - "SHA256:REPLACE_WITH_YOUR_SSH_FP"
      - run:
          name: Deploy to Azure VM with PM2
          command: |
            set -eo pipefail

            SVC="<< parameters.service_name >>"
            ENTRY="<< parameters.entry_file >>"
            ENV_NAME="<< parameters.env >>"
            HTTP_PORT="<< parameters.http_port >>"
            MQTT_PORT="<< parameters.mqtt_port >>"

            : "${AZURE_HOST:?Set AZURE_HOST in CircleCI context}"
            : "${AZURE_USER:?Set AZURE_USER in CircleCI context}"
            : "${AZURE_DEPLOY_PATH:?Set AZURE_DEPLOY_PATH in CircleCI context}"

            ART="/tmp/workspace/${SVC}.tar.gz"
            test -f "$ART" || { echo "Artifact missing: $ART"; exit 1; }

            echo "Deploying ${SVC} to ${AZURE_USER}@${AZURE_HOST} env=${ENV_NAME}"
            echo "Deploy root: ${AZURE_DEPLOY_PATH}"

            # Ensure VM ready & pm2 installed
            ssh -o StrictHostKeyChecking=no "${AZURE_USER}@${AZURE_HOST}" "
              set -eo pipefail
              mkdir -p ${AZURE_DEPLOY_PATH}/main/${SVC}
              mkdir -p /var/log/pm2
              if ! command -v pm2 >/dev/null 2>&1; then
                curl -fsSL https://deb.nodesource.com/setup_20.x | sudo -E bash - && sudo apt-get install -y nodejs
                sudo npm install -g pm2
              fi
              sudo chown -R \$USER:\$USER ${AZURE_DEPLOY_PATH} /var/log/pm2
            "

            # Upload artifact
            scp -o StrictHostKeyChecking=no "$ART" "${AZURE_USER}@${AZURE_HOST}:/tmp/${SVC}.tar.gz"

            # Unpack + install + PM2 start/reload
            ssh -o StrictHostKeyChecking=no "${AZURE_USER}@${AZURE_HOST}" "
              set -eo pipefail
              cd ${AZURE_DEPLOY_PATH}/main
              tar -xzf /tmp/${SVC}.tar.gz
              rm -f /tmp/${SVC}.tar.gz
              cd ${AZURE_DEPLOY_PATH}/main/${SVC}

              if [ -f package-lock.json ]; then
                npm ci --omit=dev --no-audit --no-fund
              else
                npm install --omit=dev --no-audit --no-fund
              fi

              cat > ${AZURE_DEPLOY_PATH}/${SVC}-pm2.config.js <<'EOF'
              module.exports = {
                apps: [{
                  name: "<< parameters.service_name >>",
                  script: "<< parameters.entry_file >>",
                  cwd: "/opt/xiaozhi-esp32-server/main/<< parameters.service_name >>",
                  instances: 1,
                  interpreter: "node",
                  autorestart: true,
                  watch: false,
                  max_memory_restart: "512M",
                  env: {
                    NODE_ENV: "development",
                    MQTT_PORT: << parameters.mqtt_port >>,
                    HTTP_PORT: << parameters.http_port >>,
                    DEBUG: ""
                  },
                  env_staging: {
                    NODE_ENV: "staging",
                    MQTT_PORT: << parameters.mqtt_port >>,
                    HTTP_PORT: << parameters.http_port >>,
                    DEBUG: ""
                  },
                  env_production: {
                    NODE_ENV: "production",
                    MQTT_PORT: << parameters.mqtt_port >>,
                    HTTP_PORT: << parameters.http_port >>,
                    DEBUG: ""
                  },
                  error_file: "/var/log/pm2/<< parameters.service_name >>-error.log",
                  out_file: "/var/log/pm2/<< parameters.service_name >>-out.log",
                  log_file: "/var/log/pm2/<< parameters.service_name >>-combined.log",
                  time: true,
                  log_date_format: "YYYY-MM-DD HH:mm:ss Z"
                }]
              }
              EOF

              if pm2 describe "<< parameters.service_name >>" >/dev/null 2>&1; then
                pm2 reload ${AZURE_DEPLOY_PATH}/<< parameters.service_name >>-pm2.config.js --env "<< parameters.env >>"
              else
                pm2 start  ${AZURE_DEPLOY_PATH}/<< parameters.service_name >>-pm2.config.js --env "<< parameters.env >>"
              fi
              pm2 save
            "

            # Health check
            ssh -o StrictHostKeyChecking=no "${AZURE_USER}@${AZURE_HOST}" "
              for i in \$(seq 1 20); do
                if curl -fsS http://127.0.0.1:${HTTP_PORT}/health >/dev/null; then
                  echo '✓ << parameters.service_name >> healthy'
                  exit 0
                fi
                echo \"waiting for health... (\$i/20)\"
                sleep 3
              done
              echo 'Health check failed' && pm2 logs "<< parameters.service_name >>" --lines 50 && exit 1
            "

# =========================
# Workflows
# =========================
workflows:
  version: 2

  mqtt-gateway-pipeline:
    jobs:
      - build_node_service:
          service_name: "mqtt-gateway"
          service_path: "main/mqtt-gateway"
          filters:
            branches:
              only:
                - main
                - develop
                - /feature\/.*/
                - /hotfix\/.*/
      - test_node_service:
          service_name: "mqtt-gateway"
          service_path: "main/mqtt-gateway"
          entry_file: "app.js"
          requires: [build_node_service]
      - security_scan_bundle:
          service_name: "mqtt-gateway"
          requires: [build_node_service]
      # Deploy to staging on develop
      - deploy_node_pm2_azure:
          context: "azure-mqtt-gateway"
          service_name: "mqtt-gateway"
          service_path: "main/mqtt-gateway"
          entry_file: "app.js"
          env: "staging"
          http_port: 8884
          mqtt_port: 1883
          requires:
            - test_node_service
            - security_scan_bundle
          filters:
            branches:
              only: develop
      # Deploy to production on main
      - deploy_node_pm2_azure:
          context: "azure-mqtt-gateway"
          service_name: "mqtt-gateway"
          service_path: "main/mqtt-gateway"
          entry_file: "app.js"
          env: "production"
          http_port: 8884
          mqtt_port: 1883
          requires:
            - test_node_service
            - security_scan_bundle
          filters:
            branches:
              only: main<|MERGE_RESOLUTION|>--- conflicted
+++ resolved
@@ -22,154 +22,15 @@
 # Reusable Jobs (parameterized)
 # =========================
 jobs:
-  # Build a Node service (installs prod deps & archives the folder)
-  build_node_service:
-    parameters:
-      service_name: { type: string }
-<<<<<<< HEAD
-      service_path: { type: string } # e.g. "main/mqtt-gateway"
-=======
-      service_path: { type: string }  # e.g. "main/mqtt-gateway"
->>>>>>> 9b290575
-    executor: node-executor
-    steps:
-      - checkout
-      - restore_cache:
-          keys:
-            - npm-<< parameters.service_name >>-v1-{{ checksum "<< parameters.service_path >>/package-lock.json" }}
-            - npm-<< parameters.service_name >>-v1-{{ checksum "<< parameters.service_path >>/package.json" }}
-            - npm-<< parameters.service_name >>-v1-
-      - run:
-          name: Install prod deps & archive bundle
-          command: |
-            set -eo pipefail
-            SVC="<< parameters.service_name >>"
-            DIR="<< parameters.service_path >>"
-            echo "Building $SVC from $DIR"
-
-            cd "$DIR"
-
-            if [ -f package-lock.json ]; then
-              npm ci --omit=dev --no-audit --no-fund
-            else
-              npm install --omit=dev --no-audit --no-fund
-            fi
-
-            node -v
-            npm -v
-
-            # sanity: entry file should exist (best-effort – checked in test job too)
-            ls -la
-
-            mkdir -p /tmp/workspace
-            # archive the service directory including node_modules
-            tar -czf "/tmp/workspace/${SVC}.tar.gz" -C "$(dirname "$DIR")" "$(basename "$DIR")"
-
-            echo "${SVC}-${CIRCLE_SHA1:0:7}" > "/tmp/workspace/${SVC}-build-info"
-            date -u +"%Y-%m-%dT%H:%M:%SZ" > "/tmp/workspace/${SVC}-build-date"
-
-            echo "✅ ${SVC} archived to /tmp/workspace/${SVC}.tar.gz"
-      - save_cache:
-          paths:
-            - << parameters.service_path >>/node_modules
-          key: npm-<< parameters.service_name >>-v1-{{ checksum "<< parameters.service_path >>/package-lock.json" }}
-      - persist_to_workspace:
-          root: /tmp/workspace
-          paths:
-            - << parameters.service_name >>.tar.gz
-            - << parameters.service_name >>-build-info
-            - << parameters.service_name >>-build-date
-
-  # Test a Node service (syntax + npm test if present)
-  test_node_service:
-    parameters:
-      service_name: { type: string }
-      service_path: { type: string }
-<<<<<<< HEAD
-      entry_file: { type: string, default: "app.js" }
-=======
-      entry_file:   { type: string, default: "app.js" }
->>>>>>> 9b290575
-    executor: node-executor
-    steps:
-      - checkout
-      - run:
-          name: Install dev deps & run tests
-          command: |
-            set -eo pipefail
-            SVC="<< parameters.service_name >>"
-            DIR="<< parameters.service_path >>"
-            ENTRY="<< parameters.entry_file >>"
-
-            cd "$DIR"
-
-            if [ -f package-lock.json ]; then
-              npm ci --no-audit --no-fund
-            else
-              npm install --no-audit --no-fund
-            fi
-
-            # Syntax check (Node 20 supports --check)
-            node --check "$ENTRY"
-
-            # Optional unit tests
-            if npm run | grep -qE '^  test'; then
-              npm test
-            else
-              echo "No npm test script; skipping."
-            fi
-            echo "✅ Tests completed for $SVC"
-
-  # Trivy scan for unpacked bundle
-  security_scan_bundle:
-    parameters:
-      service_name: { type: string }
-    executor: base-executor
-    steps:
-      - checkout
-      - attach_workspace:
-          at: /tmp/workspace
-      - run:
-          name: Install Trivy
-          command: |
-            set -eo pipefail
-            sudo apt-get update -y
-            sudo apt-get install -y wget apt-transport-https gnupg lsb-release
-            wget -qO - https://aquasecurity.github.io/trivy-repo/deb/public.key | sudo apt-key add -
-            echo "deb https://aquasecurity.github.io/trivy-repo/deb $(lsb_release -sc) main" | sudo tee /etc/apt/sources.list.d/trivy.list
-            sudo apt-get update -y
-            sudo apt-get install -y trivy
-      - run:
-          name: Scan bundle
-          command: |
-            set -eo pipefail
-            SVC="<< parameters.service_name >>"
-            ART="/tmp/workspace/${SVC}.tar.gz"
-            test -f "$ART" || { echo "Artifact missing: $ART"; exit 1; }
-
-            mkdir -p "/tmp/${SVC}-scan"
-            tar -xzf "$ART" -C "/tmp/${SVC}-scan"
-
-            trivy fs --exit-code 0 --severity HIGH,CRITICAL "/tmp/${SVC}-scan/"
-            echo "✅ Trivy scan passed for $SVC"
-
-  # PM2 deploy over SSH to Azure VM
   deploy_node_pm2_azure:
     parameters:
       service_name: { type: string }
-<<<<<<< HEAD
-      service_path: { type: string } # repo path; used for cwd value in pm2 config
+      service_path: { type: string } # same path on repo; used for cwd in PM2
       entry_file: { type: string, default: "app.js" }
       env: { type: string, default: "staging" } # staging|production
+      # context: (REMOVED — reserved word)
       http_port: { type: integer, default: 8884 }
       mqtt_port: { type: integer, default: 1883 }
-=======
-      service_path: { type: string }  # repo path; used for cwd value in pm2 config
-      entry_file:   { type: string, default: "app.js" }
-      env:          { type: string, default: "staging" } # staging|production
-      http_port:    { type: integer, default: 8884 }
-      mqtt_port:    { type: integer, default: 1883 }
->>>>>>> 9b290575
     executor: node-executor
     steps:
       - checkout
