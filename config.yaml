--- conflicted
+++ resolved
@@ -1,115 +1,129 @@
+# 服务器基础配置(Basic server configuration)
+server:
+  # 服务器监听地址和端口(Server listening address and port)
+  ip: 0.0.0.0
+  port: 8000
+  # 认证配置
+  auth:
+    # 是否启用认证
+    enabled: false
+    # 设备的token，可以在编译固件的环节，写入你自己定义的token
+    # 固件上的token和以下的token如果能对应，才能连接本服务端
+    tokens:
+      - token: "your-token1" # 设备1的token
+        name: "your-device-name1"  # 设备1标识
+      - token: "your-token2"  # 设备2的token
+        name: "your-device-name2" # 设备2标识
+    # 可选:设备白名单，如果设置了白名单，那么白名单的机器无论是什么token都可以连接。
+    #allowed_devices:
+    #  - "24:0A:C4:1D:3B:F0"  # MAC地址列表
+  http:
+    enabled: false
+    ip: 0.0.0.0
+    port: 8001
+    token: password
+
+xiaozhi:
+  type: hello
+  version: 1
+  transport: websocket
+  audio_params:
+    format: opus
+    sample_rate: 16000
+    channels: 1
+    frame_duration: 60
+prompt: |
+  你是一个叫小智/小志的台湾女孩，说话机车，声音好听，习惯简短表达，爱用网络梗。
+  请注意，要像一个人一样说话，请不要回复表情符号、代码、和xml标签。
+  当前时间是:{date_time}，现在我正在和你进行语音聊天，我们开始吧。
+  如果用户希望结束对话，请在最后说“拜拜”或“再见”。
+# 使用完声音文件后删除文件(Delete the sound file when you are done using it)
+delete_audio: true
+
+CMD_exit:
+  - "退出"
+  - "关闭"
+
+# 具体处理时选择的模块(The module selected for specific processing)
+selected_module:
+  ASR: FunASR
+  VAD: SileroVAD
+  # 将根据配置名称对应的type调用实际的LLM适配器
+  LLM: ChatGLMLLM
+  # TTS将根据配置名称对应的type调用实际的TTS适配器
+  TTS: EdgeTTS
+
 ASR:
   FunASR:
     model_dir: models/SenseVoiceSmall
     output_dir: tmp/
-CMD_exit:
-- 退出
-- 关闭
+
+VAD:
+  SileroVAD:
+    threshold: 0.5
+    model_dir: models/snakers4_silero-vad
+    min_silence_duration_ms: 700  # 如果说话停顿比较长，可以把这个值设置大一些
+
 LLM:
+  # 当前支持的type为openai、dify、ollama，可自行适配
   AliLLM:
-    api_key: 你的deepseek api key
+    # 定义LLM API类型
+    type: openai
+    # 可在这里找到你的 api_key https://bailian.console.aliyun.com/?apiKey=1#/api-key
     base_url: https://dashscope.aliyuncs.com/compatible-mode/v1
     model_name: qwen-turbo
+    api_key: 你的deepseek api key
+  DeepSeekLLM:
+    # 定义LLM API类型
     type: openai
+    # 可在这里找到你的api key https://platform.deepseek.com/
+    model_name: deepseek-chat
+    url: https://api.deepseek.com
+    api_key: 你的deepseek api key
   ChatGLMLLM:
-    api_key: 47ab8569b25f4c3d8ea25830a33a64ca.4cF037cViBB1df5o
+    # 定义LLM API类型
+    type: openai
+    # glm-4-flash 是免费的，但是还是需要注册填写api_key的
+    # 可在这里找到你的api key https://bigmodel.cn/usercenter/proj-mgmt/apikeys
     model_name: glm-4-flash
-    type: openai
     url: https://open.bigmodel.cn/api/paas/v4/
-<<<<<<< HEAD
-  DeepSeekLLM:
-    api_key: 你的deepseek api key
-    model_name: deepseek-chat
-    type: openai
-    url: https://api.deepseek.com
-=======
     api_key: 你的chat-glm api key
   OllamaLLM:
     # 定义LLM API类型
     type: ollama
     model_name: qwen2.5 #  使用的模型名称，需要预先使用ollama pull下载
     base_url: http://localhost:11434  # Ollama服务地址
->>>>>>> 814a50d2
   DifyLLM:
+    # 定义LLM API类型
+    type: dify
+    # 建议使用本地部署的dify接口，国内部分区域访问dify公有云接口可能会受限
+    # 如果使用DifyLLM，配置文件里prompt(提示词)是无效的，需要在dify控制台设置提示词
+    base_url: https://api.dify.cn/v1
     api_key: 你的DifyLLM api key
-    base_url: https://api.dify.cn/v1
-    type: dify
   GeminiLLM:
-    api_key: AIzaSyAvzvu06vT19MO6T6RpHPpuk_Mwhp-yXAw
-    model_name: gemini-1.5-pro
     type: gemini
-<<<<<<< HEAD
-  OllamaLLM:
-    base_url: http://localhost:11434
-    model_name: qwen2.5
-    type: ollama
-=======
     # 谷歌Gemini API，需要先在Google Cloud控制台创建API密钥并获取api_key
     # 若在中国境内使用，请遵守《生成式人工智能服务管理暂行办法》
     # token申请地址： https://aistudio.google.com/apikey
     # 若部署地无法访问接口，需要开启科学上网
     api_key: 你的gemini api key
     model_name: "gemini-1.5-pro"  #  gemini-1.5-pro 是免费的
->>>>>>> 814a50d2
 TTS:
-  DoubaoTTS:
-    access_token: 你的火山引擎语音合成服务access_token
-    appid: 你的火山引擎语音合成服务appid
-    cluster: volcano_tts
-    output_file: tmp/
-    type: doubao
-    voice: BV001_streaming
+  # 当前支持的type为edge、doubao，可自行适配
   EdgeTTS:
-    output_file: tmp/
-<<<<<<< HEAD
+    # 定义TTS API类型
     type: edge
     voice: zh-CN-XiaoxiaoNeural
-VAD:
-  SileroVAD:
-    min_silence_duration_ms: 700
-    model_dir: models/snakers4_silero-vad
-    threshold: 0.5
-delete_audio: true
-prompt: '你是一个叫大白的台湾女孩，说话温柔，声音好听，习惯温柔体贴表达。
-
-  请注意要像一个人一样说话请不要回复表情符号、代码、和xml标签。
-
-  当前时间是:{date_time}，现在我正在和你进行语音聊天，我们开始吧。
-
-  如果用户希望结束对话请在最后说拜拜或再见。
-
-  '
-selected_module:
-  ASR: FunASR
-  LLM: GeminiLLM
-  TTS: EdgeTTS
-  VAD: SileroVAD
-server:
-  auth:
-    enabled: false
-    tokens:
-    - name: your-device-name1
-      token: your-token1
-    - name: your-device-name2
-      token: your-token2
-  http:
-    enabled: true
-    ip: 0.0.0.0
-    port: 8001
-    token: password
-  ip: 0.0.0.0
-  port: 8000
-xiaozhi:
-  audio_params:
-    channels: 1
-    format: opus
-    frame_duration: 60
-    sample_rate: 16000
-  session_id: bdfb9a40-eb97-4e59-b52c-9b54accd2c98
-  transport: websocket
-  type: hello
-  version: 1
-=======
+    output_file: tmp/
+  DoubaoTTS:
+    # 定义TTS API类型
+    type: doubao
+    # 火山引擎语音合成服务，需要先在火山引擎控制台创建应用并获取appid和access_token
+    # 山引擎语音一定要购买花钱，起步价30元，就有100并发了。如果用免费的只有2个并发，会经常报tts错误
+    # 购买服务后，购买免费的音色后，可能要等半小时左右，才能使用。
+    # 地址：https://console.volcengine.com/speech/service/8
+    voice: BV001_streaming
+    output_file: tmp/
     appid: 你的火山引擎语音合成服务appid
     access_token: 你的火山引擎语音合成服务access_token
     cluster: volcano_tts
@@ -121,5 +135,4 @@
     voice: FunAudioLLM/CosyVoice2-0.5B:alex
     output_file: tmp/
     access_token: 你的硅基流动API密钥
-    response_format: wav
->>>>>>> 814a50d2
+    response_format: wav