--- conflicted
+++ resolved
@@ -5,27 +5,16 @@
   port: 8000
   http_port: 8003
   # Update this with your actual IP if needed for vision endpoint
-<<<<<<< HEAD
-  vision_explain: http://192.168.1.236:8003/mcp/vision/explain
-  mqtt_gateway:
-    enabled: true
-    broker: 192.168.1.236
-=======
   vision_explain: http://192.168.1.78:8003/mcp/vision/explain
   mqtt_gateway:
     enabled: true
     broker: 192.168.1.78
->>>>>>> 03f609be
     port: 1883
     udp_port: 8884
 
 manager-api:
   # Manager API endpoint
-<<<<<<< HEAD
-  url: http://192.168.1.236:8002/toy
-=======
   url: http://192.168.1.78:8002/toy
->>>>>>> 03f609be
   # Server secret from database
   # secret: d153e93c-bb2f-42e7-8045-a1ee47a1dcfc
   secret: da11d988-f105-4e71-b095-da62ada82189
